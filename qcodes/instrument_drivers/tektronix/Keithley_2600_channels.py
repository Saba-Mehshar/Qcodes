import logging
import struct
import numpy as np
from typing import List, Dict

import qcodes as qc
from qcodes import VisaInstrument, DataSet
from qcodes.instrument.channel import InstrumentChannel
from qcodes.instrument.base import Instrument
from qcodes.instrument.parameter import ArrayParameter
import qcodes.utils.validators as vals


log = logging.getLogger(__name__)


class LuaSweepParameter(ArrayParameter):
    """
    Parameter class to hold the data from a
    deployed Lua script sweep.
    """

    def __init__(self, name: str, instrument: Instrument) -> None:

        super().__init__(name=name,
                         shape=(1,),
                         docstring='Holds a sweep',
                         instrument=instrument)

    def prepareSweep(self, start: float, stop: float, steps: int,
                     mode: str) -> None:
        """
        Builds setpoints and labels

        Args:
            start: Starting point of the sweep
            stop: Endpoint of the sweep
            steps: No. of sweep steps
            mode: Type of sweep, either 'IV' (voltage sweep)
                or 'VI' (current sweep)
        """

        if mode not in ['IV', 'VI']:
            raise ValueError('mode must be either "VI" or "IV"')

        self.shape = (steps,)

        if mode == 'IV':
            self.unit = 'A'
            self.setpoint_names = ('Voltage',)
            self.setpoint_units = ('V',)
            self.label = 'current'
            self.name = 'iv_sweep'

        if mode == 'VI':
            self.unit = 'V'
            self.setpoint_names = ('Current',)
            self.setpoint_units = ('A',)
            self.label = 'voltage'
            self.name = 'vi_sweep'

        self.setpoints = (tuple(np.linspace(start, stop, steps)),)

        self.start = start
        self.stop = stop
        self.steps = steps
        self.mode = mode

    def get_raw(self) -> np.ndarray:

        if self._instrument is not None:
            data = self._instrument._fast_sweep(self.start,
                                                self.stop,
                                                self.steps,
                                                self.mode)
        else:
            raise RuntimeError("No instrument attached to Parameter")

        return data


class KeithleyChannel(InstrumentChannel):
    """
    Class to hold the two Keithley channels, i.e.
    SMUA and SMUB.
    """

    def __init__(self, parent: Instrument, name: str, channel: str) -> None:
        """
        Args:
            parent: The Instrument instance to which the channel is
                to be attached.
            name: The 'colloquial' name of the channel
            channel: The name used by the Keithley, i.e. either
                'smua' or 'smub'
        """

        if channel not in ['smua', 'smub']:
            raise ValueError('channel must be either "smub" or "smua"')

        super().__init__(parent, name)
        self.model = self._parent.model
        vranges = self._parent._vranges
        iranges = self._parent._iranges

        self.add_parameter('volt',
                           get_cmd='{}.measure.v()'.format(channel),
                           get_parser=float,
                           set_cmd='{}.source.levelv={}'.format(channel,
                                                                '{:.12f}'),
                           label='Voltage',
                           unit='V')

        self.add_parameter('curr',
                           get_cmd='{}.measure.i()'.format(channel),
                           get_parser=float,
                           set_cmd='{}.source.leveli={}'.format(channel,
                                                                '{:.12f}'),
                           label='Current',
                           unit='A')

        self.add_parameter('res',
<<<<<<< HEAD
                           get_cmd='measure.r()',
=======
                           get_cmd='{}.measure.r()'.format(channel),
>>>>>>> c0d3435b
                           get_parser=float,
                           set_cmd=False,
                           label='Resistance',
                           unit='Ohm')

        self.add_parameter('mode',
                           get_cmd='{}.source.func'.format(channel),
                           get_parser=float,
                           set_cmd='{}.source.func={}'.format(channel, '{:d}'),
                           val_mapping={'current': 0, 'voltage': 1},
                           docstring='Selects the output source.')

        self.add_parameter('output',
                           get_cmd='{}.source.output'.format(channel),
                           get_parser=float,
                           set_cmd='{}.source.output={}'.format(channel,
                                                                '{:d}'),
                           val_mapping={'on':  1, 'off': 0})

        self.add_parameter('nplc',
                           label='Number of power line cycles',
                           set_cmd='{}.measure.nplc={}'.format(channel,
                                                               '{:.4f}'),
                           get_cmd='{}.measure.nplc'.format(channel),
                           get_parser=float,
                           vals=vals.Numbers(0.001, 25))
        # volt range
        # needs get after set (WilliamHPNielsen): why?
        self.add_parameter('sourcerange_v',
                           label='voltage source range',
                           get_cmd='{}.source.rangev'.format(channel),
                           get_parser=float,
                           set_cmd='{}.source.rangev={}'.format(channel,
                                                                '{:.4f}'),
                           unit='V',
                           vals=vals.Enum(*vranges[self.model]))
        self.add_parameter('measurerange_v',
                           label='voltage measure range',
                           get_cmd='{}.measure.rangev'.format(channel),
                           set_cmd='{}.measure.rangev={}'.format(channel,
                                                                 '{:.4f}'),
                           unit='V',
                           vals=vals.Enum(*vranges[self.model]))
        # current range
        # needs get after set
        self.add_parameter('sourcerange_i',
                           label='current source range',
                           get_cmd='{}.source.rangei'.format(channel),
                           get_parser=float,
                           set_cmd='{}.source.rangei={}'.format(channel,
                                                                '{:.4f}'),
                           unit='A',
                           vals=vals.Enum(*iranges[self.model]))

        self.add_parameter('measurerange_i',
                           label='current measure range',
                           get_cmd='{}.measure.rangei'.format(channel),
                           get_parser=float,
                           set_cmd='{}.measure.rangei={}'.format(channel,
                                                                 '{:.4f}'),
                           unit='A',
                           vals=vals.Enum(*iranges[self.model]))
        # Compliance limit
        self.add_parameter('limitv',
                           get_cmd='{}.source.limitv'.format(channel),
                           get_parser=float,
                           set_cmd='{}.source.limitv={}'.format(channel,
                                                                '{:.4f}'),
                           unit='V')
        # Compliance limit
        self.add_parameter('limiti',
                           get_cmd='{}.source.limiti'.format(channel),
                           get_parser=float,
                           set_cmd='{}.source.limiti={}'.format(channel,
                                                                '{:.4f}'),
                           unit='A')

        self.add_parameter('fastsweep',
                           parameter_class=LuaSweepParameter)

        self.channel = channel

    def reset(self):
        """
        Reset instrument to factory defaults.
        This resets only the relevant channel.
        """
        self.write('{}.reset()'.format(self.channel))
        # remember to update all the metadata
        log.debug('Reset channel {}.'.format(self.channel) +
                  'Updating settings...')
        self.snapshot(update=True)

    def doFastSweep(self, start: float, stop: float,
                    steps: int, mode: str) -> DataSet:
        """
        Perform a fast sweep using a deployed lua script and
        return a QCoDeS DataSet with the sweep.

        Args:
            start: starting sweep value (V or A)
            stop: end sweep value (V or A)
            steps: number of steps
            mode: What kind of sweep to make.
                'IV' (I versus V) or 'VI' (V versus I)
        """
        # prepare setpoints, units, name
        self.fastsweep.prepareSweep(start, stop, steps, mode)

        data = qc.Measure(self.fastsweep).run()

        return data

    def _fast_sweep(self, start: float, stop: float, steps: int,
                    mode: str='IV') -> np.ndarray:
        """
        Perform a fast sweep using a deployed Lua script.
        This is the engine that forms the script, uploads it,
        runs it, collects the data, and casts the data correctly.

        Args:
            start: starting voltage
            stop: end voltage
            steps: number of steps
            mode: What kind of sweep to make.
                'IV' (I versus V) or 'VI' (V versus I)
        """

        channel = self.channel

        # an extra visa query, a necessary precaution
        # to avoid timing out when waiting for long
        # measurements
        nplc = self.nplc()

        dV = (stop-start)/(steps-1)

        if mode == 'IV':
            meas = 'i'
            sour = 'v'
            func = '1'

        if mode == 'VI':
            meas = 'v'
            sour = 'i'
            func = '0'

        script = ['{}.measure.nplc = {:.12f}'.format(channel, nplc),
                  '{}.source.output = 1'.format(channel),
                  'startX = {:.12f}'.format(start),
                  'dX = {:.12f}'.format(dV),
                  '{}.source.output = 1'.format(channel),
                  '{}.source.func = {}'.format(channel, func),
                  '{}.measure.count = 1'.format(channel),
                  '{}.nvbuffer1.clear()'.format(channel),
                  '{}.nvbuffer1.appendmode = 1'.format(channel),
                  'for index = 1, {} do'.format(steps),
                  '  target = startX + (index-1)*dX',
                  '  {}.source.level{} = target'.format(channel, sour),
                  '  {}.measure.{}({}.nvbuffer1)'.format(channel, meas,
                                                         channel),
                  'end',
                  'format.data = format.REAL32',
                  'format.byteorder = format.LITTLEENDIAN',
                  'printbuffer(1, {}, {}.nvbuffer1.readings)'.format(steps,
                                                                     channel)]

        self.write(self._parent._scriptwrapper(program=script, debug=True))
        # we must wait for the script to execute
        oldtimeout = self._parent.visa_handle.timeout
        self._parent.visa_handle.timeout = 2*1000*steps*nplc/50 + 5000

        # now poll all the data
        # The problem is that a '\n' character might by chance be present in
        # the data
        fullsize = 4*steps + 3
        received = 0
        data = b''
        while received < fullsize:
            data_temp = self._parent.visa_handle.read_raw()
            received += len(data_temp)
            data += data_temp

        # From the manual p. 7-94, we know that a b'#0' is prepended
        # to the data and a b'\n' is appended
        data = data[2:-1]

        outdata = np.array(list(struct.iter_unpack('<f', data)))
        outdata = np.reshape(outdata, len(outdata))

        self._parent.visa_handle.timeout = oldtimeout

        return outdata


class Keithley_2600(VisaInstrument):
    """
    This is the qcodes driver for the Keithley_2600 Source-Meter series,
    tested with Keithley_2614B

    """
    def __init__(self, name: str, address: str, **kwargs) -> None:
        """
        Args:
            name: Name to use internally in QCoDeS
            address: VISA ressource address
        """
        super().__init__(name, address, terminator='\n', **kwargs)

        model = self.ask('localnode.model')

        knownmodels = ['2601B', '2602B', '2604B', '2611B', '2612B',
                       '2614B', '2635B', '2636B']
        if model not in knownmodels:
            kmstring = ('{}, '*(len(knownmodels)-1)).format(*knownmodels[:-1])
            kmstring += 'and {}.'.format(knownmodels[-1])
            raise ValueError('Unknown model. Known model are: ' +
                             kmstring)

        self.model = model

        self._vranges = {'2601B': [0.1, 1, 6, 40],
                         '2602B': [0.1, 1, 6, 40],
                         '2604B': [0.1, 1, 6, 40],
                         '2611B': [0.2, 2, 20, 200],
                         '2612B': [0.2, 2, 20, 200],
                         '2614B': [0.2, 2, 20, 200],
                         '2635B': [0.2, 2, 20, 200],
                         '2636B': [0.2, 2, 20, 200]}

        # TODO: In pulsed mode, models 2611B, 2612B, and 2614B
        # actually allow up to 10 A.
        self._iranges = {'2601B': [100e-9, 1e-6, 10e-6, 100e-6,
                                   1e-3, 0.01, 0.1, 1, 3],
                         '2602B': [100e-9, 1e-6, 10e-6, 100e-6,
                                   1e-3, 0.01, 0.1, 1, 3],
                         '2604B': [100e-9, 1e-6, 10e-6, 100e-6,
                                   1e-3, 0.01, 0.1, 1, 3],
                         '2611B': [100e-9, 1e-6, 10e-6, 100e-6,
                                   1e-3, 0.01, 0.1, 1, 1.5],
                         '2612B': [100e-9, 1e-6, 10e-6, 100e-6,
                                   1e-3, 0.01, 0.1, 1, 1.5],
                         '2614B': [100e-9, 1e-6, 10e-6, 100e-6,
                                   1e-3, 0.01, 0.1, 1, 1.5],
                         '2634B': [1e-9, 10e-9, 100e-9, 1e-6, 10e-6, 100e-6,
                                   1e-3, 10e-6, 100e-3, 1, 1.5],
                         '2635B': [1e-9, 10e-9, 100e-9, 1e-6, 10e-6, 100e-6,
                                   1e-3, 10e-6, 100e-3, 1, 1.5],
                         '2636B': [1e-9, 10e-9, 100e-9, 1e-6, 10e-6, 100e-6,
                                   1e-3, 10e-6, 100e-3, 1, 1.5]}

        # Add the channel to the instrument
        for ch in ['a', 'b']:
            ch_name = 'smu{}'.format(ch)
            channel = KeithleyChannel(self, ch_name, ch_name)
            self.add_submodule(ch_name, channel)

        # display
        self.add_parameter('display_settext',
                           set_cmd=self._display_settext,
                           vals=vals.Strings())

        self.connect_message()

    def _display_settext(self, text):
        self.visa_handle.write('display.settext("{}")'.format(text))

    def get_idn(self):
        IDN = self.ask_raw('*IDN?')
        vendor, model, serial, firmware = map(str.strip, IDN.split(','))
        model = model[6:]

        IDN = {'vendor': vendor, 'model': model,
               'serial': serial, 'firmware': firmware}
        return IDN

    def display_clear(self):
        """
        This function clears the display, but also leaves it in user mode
        """
        self.visa_handle.write('display.clear()')

    def display_normal(self):
        """
        Set the display to the default mode
        """
        self.visa_handle.write('display.screen = display.SMUA_SMUB')

    def exit_key(self):
        """
        Get back the normal screen after an error:
        send an EXIT key press event
        """
        self.visa_handle.write('display.sendkey(75)')

    def reset(self):
        """
        Reset instrument to factory defaults.
        This resets both channels.
        """
        self.write('reset()')
        # remember to update all the metadata
        log.debug('Reset instrument. Re-querying settings...')
        self.snapshot(update=True)

    def ask(self, cmd: str) -> str:
        """
        Override of normal ask. This is important, since queries to the
        instrument must be wrapped in 'print()'
        """
        return super().ask('print({:s})'.format(cmd))

    @staticmethod
    def _scriptwrapper(program: List[str], debug: bool=False) -> str:
        """
        wraps a program so that the output can be put into
        visa_handle.write and run.
        The script will run immediately as an anonymous script.

        Args:
            program: A list of program instructions. One line per
            list item, e.g. ['for ii = 1, 10 do', 'print(ii)', 'end' ]
        """
        mainprog = '\r\n'.join(program) + '\r\n'
        wrapped = 'loadandrunscript\r\n{}endscript\n'.format(mainprog)
        if debug:
            log.debug('Wrapped the following script:')
            log.debug(wrapped)
        return wrapped<|MERGE_RESOLUTION|>--- conflicted
+++ resolved
@@ -120,11 +120,7 @@
                            unit='A')
 
         self.add_parameter('res',
-<<<<<<< HEAD
-                           get_cmd='measure.r()',
-=======
                            get_cmd='{}.measure.r()'.format(channel),
->>>>>>> c0d3435b
                            get_parser=float,
                            set_cmd=False,
                            label='Resistance',
