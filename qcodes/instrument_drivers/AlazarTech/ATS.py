--- conflicted
+++ resolved
@@ -713,7 +713,6 @@
                            records_per_buffer, buffers_per_acquisition,
                            acquire_flags)
 
-<<<<<<< HEAD
         # Todo this can all be dropped once the alazar parameters are removed
         self._set_updated_if_alazar_parameter(self.samples_per_record)
         self._set_updated_if_alazar_parameter(self.records_per_buffer)
@@ -729,8 +728,6 @@
 
         t_allocating_buffers_0 = time.perf_counter() # miasta
 
-=======
->>>>>>> da651350
         # bytes per sample
         max_s, bps = self._get_channel_info(self._handle)
         # TODO(JHN) Why +7 I guess its to do ceil division?
@@ -742,16 +739,6 @@
         channels_binrep = self.channel_selection.raw_value
         number_of_channels = self.get_num_channels(channels_binrep)
 
-<<<<<<< HEAD
-        # # bytes per sample
-        # max_s, bps = self._get_channel_info(self._handle)
-        # # TODO(JHN) Why +7 I guess its to do ceil division?
-        # bytes_per_sample = (bps + 7) // 8
-        # # bytes per record
-        # bytes_per_record = bytes_per_sample * samples_per_record
-
-=======
->>>>>>> da651350
         # bytes per buffer
         bytes_per_buffer = (bytes_per_record *
                             records_per_buffer * number_of_channels)
