import collections
import logging
import time
from functools import partial
from warnings import warn

import numpy as np

from qcodes import Instrument, IPInstrument, InstrumentChannel
from qcodes.math.field_vector import FieldVector
from qcodes.utils.validators import Bool, Numbers, Ints, Anything

log = logging.getLogger(__name__)

class AMI430Exception(Exception):
    pass

class AMI430Warning(UserWarning):
    pass

class AMI430SwitchHeater(InstrumentChannel):
    class _Decorators:
        @classmethod
        def check_enabled(cls, f):
            def check_enabled_decorator(self, *args, **kwargs):
                if not self.check_enabled():
                    raise AMI430Exception("Switch not enabled")
                return f(self, *args, **kwargs)
            return check_enabled_decorator

    def __init__(self, parent: 'AMI430'):
        super().__init__(parent, "SwitchHeater")

        # Add state parameters
        self.add_parameter('enabled',
                    label='Switch Heater Enabled',
                    get_cmd=self.check_enabled,
                    set_cmd=lambda x: self.enable() if x else self.disable(),
                    vals=Bool())
        self.add_parameter('state',
                    label='Switch Heater On',
                    get_cmd=self.check_state,
                    set_cmd=lambda x: self.on() if x else self.off(),
                    vals=Bool())
        self.add_parameter('in_persistent_mode',
                    label='Persistent Mode',
                    get_cmd="PERS?",
                    val_mapping={True: 1, False: 0})

        # Configuration Parameters
        self.add_parameter('current',
                    label='Switch Heater Current',
                    unit='mA',
                    get_cmd='PS:CURR?',
                    get_parser=float,
                    set_cmd='CONF:PS:CURR {}',
                    vals=Numbers(0, 125))
        self.add_parameter('heat_time',
                    label='Heating Time',
                    unit='s',
                    get_cmd='PS:HTIME?',
                    get_parser=int,
                    set_cmd='CONF:PS:HTIME {}',
                    vals=Ints(5, 120))
        self.add_parameter('cool_time',
                    label='Cooling Time',
                    unit='s',
                    get_cmd='PS:CTIME?',
                    get_parser=int,
                    set_cmd='CONF:PS:CTIME {}',
                    vals=Ints(5, 3600))

    def disable(self):
        """Turn measurement off"""
        self.write('CONF:PS 0')
        self._enabled = False

    def enable(self):
        """Turn measurement on"""
        self.write('CONF:PS 1')
        self._enabled = True

    def check_enabled(self):
        return bool(self.ask('PS:INST?').strip())

    @_Decorators.check_enabled
    def on(self):
        self.write("PS 1")
        while self._parent.ramping_state() == "heating switch":
            self._parent._sleep(0.5)
    @_Decorators.check_enabled
    def off(self):
        self.write("PS 0")
        while self._parent.ramping_state() == "cooling switch":
            self._parent._sleep(0.5)
    @_Decorators.check_enabled
    def check_state(self):
        return bool(self.ask("PS?").strip())

class AMI430(IPInstrument):
    """
    Driver for the American Magnetics Model 430 magnet power supply programmer.

    This class controls a single magnet power supply. In order to use two or
    three magnets simultaniously to set field vectors, first instantiate the
    individual magnets using this class and then pass them as arguments to
    either the AMI430_2D or AMI430_3D virtual instrument classes.

    Args:
        name (string): a name for the instrument
        address (string): IP address of the power supply programmer
        current_ramp_limit: A current ramp limit, in units of A/s
    """
    _SHORT_UNITS = {'seconds': 's', 'minutes': 'min',
                    'tesla': 'T', 'kilogauss': 'kG'}
    _DEFAULT_CURRENT_RAMP_LIMIT = 0.06  # [A/s]

    def __init__(self, name, address=None, port=None,
                 reset=False, terminator='\r\n',
                 current_ramp_limit=None, **kwargs):

        super().__init__(name, address, port, terminator=terminator,
                         write_confirmation=False, **kwargs)
        self._parent_instrument = None
        self._blocking_on_ramp = True

        # Add reset function
        self.add_function('reset', call_cmd='*RST')
        if reset:
            self.reset()

        # Add parameters setting instrument units
        self.add_parameter("ramp_rate_units",
                            get_cmd='RAMP:RATE:UNITS?',
                            set_cmd=lambda units: self._update_units(ramp_rate_units=units),
                            val_mapping={'seconds': 0,
                                         'minutes': 1})
        self.add_parameter('field_units',
                            get_cmd='FIELD:UNITS?',
                            set_cmd=lambda units: self._update_units(field_units=units),
                            val_mapping={'kilogauss': 0,
                                         'tesla': 1})

        # Set programatic safety limits
        self.add_parameter('current_ramp_limit',
                            get_cmd=lambda: self._current_ramp_limit,
                            set_cmd=self._update_ramp_rate_limit,
                            unit="A/s")
        self.add_parameter('field_ramp_limit',
                            get_cmd=lambda: self.current_ramp_limit(),
                            set_cmd=lambda x: self.current_ramp_limit(x),
                            scale=1/float(self.ask("COIL?")),
                            unit="T/s")
        if current_ramp_limit is None:
            self._update_ramp_rate_limit(AMI430._DEFAULT_CURRENT_RAMP_LIMIT, update=False)
        else:
            self._update_ramp_rate_limit(current_ramp_limit, update=False)

        # Add solenoid parameters
        self.add_parameter('coil_constant',
                            get_cmd=self._update_coil_constant,
                            set_cmd=self._update_coil_constant,
                            vals=Numbers(0.001, 999.99999))
        self.add_parameter('current_rating',
                            get_cmd="CURR:RATING?",
                            get_parser=float,
                            set_cmd="CONF:CURR:RATING {}",
                            unit="A",
                            vals=Numbers(0.001, 9999.9999))
        self.add_parameter('field_rating',
                            get_cmd=lambda: self.current_rating(),
                            set_cmd=lambda x: self.current_rating(x),
                            scale=1/float(self.ask("COIL?")))

        # Add current solenoid parameters
        # Note that field is validated in set_field
        self.add_parameter('field',
                            get_cmd='FIELD:MAG?',
                            get_parser=float,
                            set_cmd=self.set_field)
        self.add_parameter('ramp_rate',
                            get_cmd=self._get_ramp_rate,
                            set_cmd=self._set_ramp_rate)
        self.add_parameter('setpoint',
                            get_cmd='FIELD:TARG?',
                            get_parser=float)
        self.add_parameter('is_quenched',
                            get_cmd='QU?',
                            val_mapping={True: 1, False: 0})
        self.add_function('reset_quench', call_cmd='QU 0')
        self.add_function('set_quenched', call_cmd='QU 1')
        self.add_parameter('ramping_state',
                            get_cmd='STATE?',
                            get_parser=int,
                            val_mapping={
                                'ramping': 1,
                                'holding': 2,
                                'paused': 3,
                                'manual up': 4,
                                'manual down': 5,
                                'zeroing current': 6,
                                'quench detected': 7,
                                'at zero current': 8,
                                'heating switch': 9,
                                'cooling switch': 10,
                            })

        # Add persistent switch
        switch_heater = AMI430SwitchHeater(self)
        self.add_submodule("switch_heater", switch_heater)

        # Add interaction functions
        self.add_function('get_error', call_cmd='SYST:ERR?')
        self.add_function('ramp', call_cmd='RAMP')
        self.add_function('pause', call_cmd='PAUSE')
        self.add_function('zero', call_cmd='ZERO')

        # Correctly assign all units
        self._update_units()

        self.connect_message()

    def _sleep(self, t):
        """
        Sleep for a number of seconds t. If we are or using
        the PyVISA 'sim' backend, omit this
        """

        simmode = getattr(self, 'visabackend', False) == 'sim'

        if simmode:
            return
        else:
            time.sleep(t)

    def _can_start_ramping(self):
        """
        Check the current state of the magnet to see if we can start ramping
        """
        if self.is_quenched():
            logging.error(__name__ + ': Could not ramp because of quench')
            return False

        if self.switch_heater.in_persistent_mode():
            logging.error(__name__ + ': Could not ramp because persistent')
            return False

        state = self.ramping_state()
        if state == 'ramping':
            # If we don't have a persistent switch, or it's warm
            if not self.switch_heater.enabled():
                return True
            elif self.switch_heater.state():
                return True
        elif state in ['holding', 'paused', 'at zero current']:
            return True

        logging.error(__name__ + ': Could not ramp, state: {}'.format(state))
        return False

    def set_field(self, value, *, block=True, perform_safety_check=True):
        """
        Ramp to a certain field

        Args:
            block (bool): Whether to wait unit the field has finished setting
            perform_safety_check (bool): Whether to set the field via a parent
                driver (if present), which might perform additional safety
                checks.
        """
        # Check we aren't violating field limits
        if np.abs(value) > self.field_rating():
            msg = 'Aborted _set_field; {} is higher than limit of {}'
            raise ValueError(msg.format(value, self.field_rating()))

        # If part of a parent driver, set the value using that driver
        if self._parent_instrument is not None and perform_safety_check:
            self._parent_instrument._request_field_change(self, value)
            return

        # Check we can ramp
        if not self._can_start_ramping():
            raise AMI430Exception("Cannot ramp in current state")

        # Then, do the actual ramp
        self.pause()
        # Set the ramp target
        self.write('CONF:FIELD:TARG {}'.format(value))

        # If we have a persistent switch, make sure it is resistive
        if self.switch_heater.enabled():
            if not self.switch_heater.state():
                raise AMI430Exception("Switch heater is not on")
        self.ramp()

        # Check if we want to block
        if not block:
            return

        # Otherwise, wait until no longer ramping
        log.debug(f'Starting blocking ramp of {self.name} to {value}')
        while self.ramping_state() == 'ramping':
            self._sleep(0.3)
        self._sleep(2.0)
        state = self.ramping_state()
        log.debug(f'Finished blocking ramp')
        # If we are now holding, it was successful
        if state != 'holding':
            msg = '_set_field({}) failed with state: {}'
            raise AMI430Exception(msg.format(value, state))

    def ramp_to(self, value, block=False):
        """ User accessible method to ramp to field """
        # This function duplicates set_field, let's deprecate it...
        warn("This method is deprecated. Use set_field with named parameter block=False instead.",
                DeprecationWarning)
        if self._parent_instrument is not None:
            if not block:
                msg = (": Initiating a blocking instead of non-blocking "
                    " function because this magnet belongs to a parent driver")
                logging.warning(__name__ + msg)

            self._parent_instrument._request_field_change(self, value)
        else:
            self.set_field(value, block=False)

    def _get_ramp_rate(self):
        """ Return the ramp rate of the first segment in Tesla per second """
        results = self.ask('RAMP:RATE:FIELD:1?').split(',')
        return float(results[0])

    def _set_ramp_rate(self, rate):
        """ Set the ramp rate of the first segment in Tesla per second """
        if rate > self.field_ramp_limit():
<<<<<<< HEAD
            raise ValueError("{} {} is above the ramp rate limit of {} {}".format(
                rate, self.ramp_rate.unit,
                self.field_ramp_limit(), self.field_ramp_limit.unit))
=======
            raise ValueError(f"{rate} {self.ramp_rate.unit} "
                             f"is above the ramp rate limit of "
                             f"{self.field_ramp_limit()} "
                             f"{self.field_ramp_limit()}")
>>>>>>> da651350
        self.write('CONF:RAMP:RATE:SEG 1')
        self.write('CONF:RAMP:RATE:FIELD 1,{},0'.format(rate))

    def _connect(self):
        """
        Append the IPInstrument connect to flush the welcome message of the AMI
        430 programmer
        :return: None
        """
        super()._connect()
        self.flush_connection()

    def _update_ramp_rate_limit(self, new_current_rate_limit, update=True):
        """
        Update the maximum current ramp rate
        The value passed here is scaled by the units set in self.ramp_rate_units
        """
        # Warn if we are going above the default
        warn_level = AMI430._DEFAULT_CURRENT_RAMP_LIMIT
        if new_current_rate_limit > AMI430._DEFAULT_CURRENT_RAMP_LIMIT:
            warning_message = ("Increasing maximum ramp rate: we have a "
                               "default current ramp rate limit of "
                               "{} {}".format(warn_level, self.current_ramp_limit.unit) +
                               ". We do not want to ramp faster than a set "
                               "maximum so as to avoid quenching "
                               "the magnet. A value of "
                               "{} {}".format(warn_level, self.current_ramp_limit.unit) +
                               " seems like a safe, conservative value for"
                               " any magnet. Change this value at your own "
                               "responsibility after consulting the specs of "
                               "your particular magnet")
            warn(warning_message, category=AMI430Warning)

        # Update ramp limit
        self._current_ramp_limit = new_current_rate_limit
        # And update instrument limits
        if update:
            field_ramp_limit = self.field_ramp_limit()
            if self.ramp_rate() > field_ramp_limit:
                self.ramp_rate(field_ramp_limit)

    def _update_coil_constant(self, new_coil_constant=None):
        """
        Update the coil constant and relevant scaling factors.
        If new_coil_constant is none, query the coil constant from the instrument
        """
        # Query coil constant from instrument
        if new_coil_constant is None:
            new_coil_constant = float(self.ask("COIL?"))
        else:
            self.write("CONF:COIL {}".format(new_coil_constant))

        # Update scaling factors
        self.field_ramp_limit.scale = 1/new_coil_constant
        self.field_rating.scale = 1/new_coil_constant

        # Return new coil constant
        return new_coil_constant

    def _update_units(self, ramp_rate_units=None, field_units=None):
        # Get or set units on device
        if ramp_rate_units is None:
            ramp_rate_units = self.ramp_rate_units()
        else:
            self.write("CONF:RAMP:RATE:UNITS {}".format(ramp_rate_units))
            ramp_rate_units = self.ramp_rate_units.val_mapping[ramp_rate_units]
        if field_units is None:
            field_units = self.field_units()
        else:
            self.write("CONF:FIELD:UNITS {}".format(field_units))
            field_units = self.field_units.val_mapping[field_units]

        # Map to shortened unit names
        ramp_rate_units = AMI430._SHORT_UNITS[ramp_rate_units]
        field_units = AMI430._SHORT_UNITS[field_units]

        # And update all units
        self.coil_constant.unit = "{}/A".format(field_units)
        self.field.unit = "{}".format(field_units)
        self.setpoint.unit = "{}".format(field_units)
        self.ramp_rate.unit = "{}/{}".format(field_units, ramp_rate_units)
        self.current_ramp_limit.unit = "A/{}".format(ramp_rate_units)
        self.field_ramp_limit.unit = "{}/{}".format(field_units, ramp_rate_units)

        # And update scaling factors
        # Note: we don't update field_ramp_limit scale as it redirects to ramp_rate_limit
        #       we don't update ramp_rate units as the instrument stores changed units
        if ramp_rate_units == "min":
            self.current_ramp_limit.scale = 1/60
        else:
            self.current_ramp_limit.scale = 1
        self._update_coil_constant()

class AMI430_3D(Instrument):
    def __init__(self, name, instrument_x, instrument_y,
                 instrument_z, field_limit, **kwargs):
        super().__init__(name, **kwargs)

        if not isinstance(name, str):
            raise ValueError("Name should be a string")

        if not all([isinstance(instrument, AMI430) for instrument in [instrument_x, instrument_y, instrument_z]]):
            raise ValueError("Instruments need to be instances of the class AMI430")

        self._instrument_x = instrument_x
        self._instrument_y = instrument_y
        self._instrument_z = instrument_z

        if repr(field_limit).isnumeric() or isinstance(field_limit, collections.abc.Iterable):
            self._field_limit = field_limit
        else:
            raise ValueError("field limit should either be a number or an iterable")

        self._set_point = FieldVector(
            x=self._instrument_x.field(),
            y=self._instrument_y.field(),
            z=self._instrument_z.field()
        )

        # Get-only parameters that return a measured value
        self.add_parameter(
            'cartesian_measured',
            get_cmd=partial(self._get_measured, 'x', 'y', 'z'),
            unit='T'
        )

        self.add_parameter(
            'x_measured',
            get_cmd=partial(self._get_measured, 'x'),
            unit='T'
        )

        self.add_parameter(
            'y_measured',
            get_cmd=partial(self._get_measured, 'y'),
            unit='T'
        )

        self.add_parameter(
            'z_measured',
            get_cmd=partial(self._get_measured, 'z'),
            unit='T'
        )

        self.add_parameter(
            'spherical_measured',
            get_cmd=partial(
                self._get_measured,
                'r',
                'theta',
                'phi'
            ),
            unit='T'
        )

        self.add_parameter(
            'phi_measured',
            get_cmd=partial(self._get_measured, 'phi'),
            unit='deg'
        )

        self.add_parameter(
            'theta_measured',
            get_cmd=partial(self._get_measured, 'theta'),
            unit='deg'
        )

        self.add_parameter(
            'field_measured',
            get_cmd=partial(self._get_measured, 'r'),
            unit='T')

        self.add_parameter(
            'cylindrical_measured',
            get_cmd=partial(self._get_measured,
                            'rho',
                            'phi',
                            'z'),
            unit='T')

        self.add_parameter(
            'rho_measured',
            get_cmd=partial(self._get_measured, 'rho'),
            unit='T'
        )

        # Get and set parameters for the set points of the coordinates
        self.add_parameter(
            'cartesian',
            get_cmd=partial(self._get_setpoints, ('x', 'y', 'z')),
            set_cmd=partial(self._set_setpoints, ('x', 'y', 'z')),
            unit='T',
            vals=Anything()
        )

        self.add_parameter(
            'x',
            get_cmd=partial(self._get_setpoints, ('x',)),
            set_cmd=partial(self._set_setpoints, ('x',)),
            unit='T',
            vals=Numbers()
        )

        self.add_parameter(
            'y',
            get_cmd=partial(self._get_setpoints, ('y',)),
            set_cmd=partial(self._set_setpoints, ('y',)),
            unit='T',
            vals=Numbers()
        )

        self.add_parameter(
            'z',
            get_cmd=partial(self._get_setpoints, ('z',)),
            set_cmd=partial(self._set_setpoints, ('z',)),
            unit='T',
            vals=Numbers()
        )

        self.add_parameter(
            'spherical',
            get_cmd=partial(
                self._get_setpoints, ('r', 'theta', 'phi')
            ),
            set_cmd=partial(
                self._set_setpoints, ('r', 'theta', 'phi')
            ),
            unit='tuple?',
            vals=Anything()
        )

        self.add_parameter(
            'phi',
            get_cmd=partial(self._get_setpoints, ('phi',)),
            set_cmd=partial(self._set_setpoints, ('phi',)),
            unit='deg',
            vals=Numbers()
        )

        self.add_parameter(
            'theta',
            get_cmd=partial(self._get_setpoints, ('theta',)),
            set_cmd=partial(self._set_setpoints, ('theta',)),
            unit='deg',
            vals=Numbers()
        )

        self.add_parameter(
            'field',
            get_cmd=partial(self._get_setpoints, ('r',)),
            set_cmd=partial(self._set_setpoints, ('r',)),
            unit='T',
            vals=Numbers()
        )

        self.add_parameter(
            'cylindrical',
            get_cmd=partial(
                self._get_setpoints, ('rho', 'phi', 'z')
            ),
            set_cmd=partial(
                self._set_setpoints, ('rho', 'phi', 'z')
            ),
            unit='tuple?',
            vals=Anything()
        )

        self.add_parameter(
            'rho',
            get_cmd=partial(self._get_setpoints, ('rho',)),
            set_cmd=partial(self._set_setpoints, ('rho',)),
            unit='T',
            vals=Numbers()
        )

        self.add_parameter(
            'block_during_ramp',
            set_cmd=None,
            initial_value=True,
            unit='',
            vals=Bool()
        )

    def _verify_safe_setpoint(self, setpoint_values):

        if repr(self._field_limit).isnumeric():
            return np.linalg.norm(setpoint_values) < self._field_limit

        return any([limit_function(*setpoint_values) for limit_function in self._field_limit])

<<<<<<< HEAD
    def _set_fields(self, values, block=True):
=======
    def _adjust_child_instruments(self, values):
>>>>>>> da651350
        """
        Set the fields of the x/y/z magnets. This function is called
        whenever the field is changed and performs several safety checks
        to make sure no limits are exceeded.

        Args:
            values (tuple): a tuple of cartesian coordinates (x, y, z).
        """
        log.debug("Checking whether fields can be set")

        # Check if exceeding the global field limit
        if not self._verify_safe_setpoint(values):
            raise ValueError("_set_fields aborted; field would exceed limit")

        # Check if the individual instruments are ready
        for name, value in zip(["x", "y", "z"], values):

            instrument = getattr(self, "_instrument_{}".format(name))
            if instrument.ramping_state() == "ramping":
                msg = '_set_fields aborted; magnet {} is already ramping'
                raise AMI430Exception(msg.format(instrument))

        # Now that we know we can proceed, call the individual instruments

        log.debug("Field values OK, proceeding")
        for operator in [np.less, np.greater]:
            # First ramp the coils that are decreasing in field strength.
            # This will ensure that we are always in a safe region as
            # far as the quenching of the magnets is concerned
            for name, value in zip(["x", "y", "z"], values):

                instrument = getattr(self, "_instrument_{}".format(name))
                current_actual = instrument.field()

                # If the new set point is practically equal to the
                # current one then do nothing
                if np.isclose(value, current_actual, rtol=0, atol=1e-8):
                    continue
                # evaluate if the new set point is smaller or larger
                # than the current value
                if not operator(abs(value), abs(current_actual)):
                    continue

<<<<<<< HEAD
                instrument.set_field(value, perform_safety_check=False, block=block)
=======
                instrument.set_field(value, perform_safety_check=False,
                                     block=self.block_during_ramp.get())
>>>>>>> da651350

    def _request_field_change(self, instrument, value):
        """
        This method is called by the child x/y/z magnets if they are set
        individually. It results in additional safety checks being
        performed by this 3D driver.
        """
        if instrument is self._instrument_x:
            self._set_x(value)
        elif instrument is self._instrument_y:
            self._set_y(value)
        elif instrument is self._instrument_z:
            self._set_z(value)
        else:
            msg = 'This magnet doesnt belong to its specified parent {}'
            raise NameError(msg.format(self))

    def _get_measured(self, *names):

        x = self._instrument_x.field()
        y = self._instrument_y.field()
        z = self._instrument_z.field()
        measured_values = FieldVector(x=x, y=y, z=z).get_components(*names)

        # Convert angles from radians to degrees
        d = dict(zip(names, measured_values))

        # Do not do "return list(d.values())", because then there is
        # no guaranty that the order in which the values are returned
        # is the same as the original intention
        return_value = [d[name] for name in names]

        if len(names) == 1:
            return_value = return_value[0]

        return return_value

    def _get_setpoints(self, names):

        measured_values = self._set_point.get_components(*names)

        # Convert angles from radians to degrees
        d = dict(zip(names, measured_values))
        return_value = [d[name] for name in names]  # Do not do "return list(d.values())", because then there is no
        # guaranty that the order in which the values are returned is the same as the original intention
        if len(names) == 1:
            return_value = return_value[0]

        return return_value

<<<<<<< HEAD
    def _set_cartesian(self, values, block=True):
        x, y, z = values
        self._set_point.set_vector(x=x, y=y, z=z)
        self._set_fields(self._set_point.get_components("x", "y", "z"), block=block)

    def _set_x(self, x, block=True):
        self._set_point.set_component(x=x)
        self._set_fields(self._set_point.get_components("x", "y", "z"), block=block)

    def _set_y(self, y, block=True):
        self._set_point.set_component(y=y)
        self._set_fields(self._set_point.get_components("x", "y", "z"), block=block)

    def _set_z(self, z, block=True):
        self._set_point.set_component(z=z)
        self._set_fields(self._set_point.get_components("x", "y", "z"), block=block)

    def _set_spherical(self, values, block=True):
        r, theta, phi = values
        self._set_point.set_vector(r=r, theta=theta, phi=phi)
        self._set_fields(self._set_point.get_components("x", "y", "z"), block=block)

    def _set_r(self, r, block=True):
        self._set_point.set_component(r=r)
        self._set_fields(self._set_point.get_components("x", "y", "z"), block=block)

    def _set_theta(self, theta, block=True):
        self._set_point.set_component(theta=theta)
        self._set_fields(self._set_point.get_components("x", "y", "z"), block=block)

    def _set_phi(self, phi, block=True):
        self._set_point.set_component(phi=phi)
        self._set_fields(self._set_point.get_components("x", "y", "z"), block=block)

    def _set_cylindrical(self, values, block=True):
        rho, phi, z = values
        self._set_point.set_vector(rho=rho, phi=phi, z=z)
        self._set_fields(self._set_point.get_components("x", "y", "z"), block=block)

    def _set_rho(self, rho, block=True):
        self._set_point.set_component(rho=rho)
        self._set_fields(self._set_point.get_components("x", "y", "z"), block=block)
=======
    def _set_setpoints(self, names, values):

        kwargs = dict(zip(names, np.atleast_1d(values)))

        set_point = FieldVector()
        set_point.copy(self._set_point)
        if len(kwargs) == 3:
            set_point.set_vector(**kwargs)
        else:
            set_point.set_component(**kwargs)

        self._adjust_child_instruments(
            set_point.get_components("x", "y", "z")
        )

        self._set_point = set_point
>>>>>>> da651350
<|MERGE_RESOLUTION|>--- conflicted
+++ resolved
@@ -332,16 +332,10 @@
     def _set_ramp_rate(self, rate):
         """ Set the ramp rate of the first segment in Tesla per second """
         if rate > self.field_ramp_limit():
-<<<<<<< HEAD
-            raise ValueError("{} {} is above the ramp rate limit of {} {}".format(
-                rate, self.ramp_rate.unit,
-                self.field_ramp_limit(), self.field_ramp_limit.unit))
-=======
             raise ValueError(f"{rate} {self.ramp_rate.unit} "
                              f"is above the ramp rate limit of "
                              f"{self.field_ramp_limit()} "
                              f"{self.field_ramp_limit()}")
->>>>>>> da651350
         self.write('CONF:RAMP:RATE:SEG 1')
         self.write('CONF:RAMP:RATE:FIELD 1,{},0'.format(rate))
 
@@ -632,11 +626,7 @@
 
         return any([limit_function(*setpoint_values) for limit_function in self._field_limit])
 
-<<<<<<< HEAD
-    def _set_fields(self, values, block=True):
-=======
     def _adjust_child_instruments(self, values):
->>>>>>> da651350
         """
         Set the fields of the x/y/z magnets. This function is called
         whenever the field is changed and performs several safety checks
@@ -680,12 +670,8 @@
                 if not operator(abs(value), abs(current_actual)):
                     continue
 
-<<<<<<< HEAD
-                instrument.set_field(value, perform_safety_check=False, block=block)
-=======
                 instrument.set_field(value, perform_safety_check=False,
                                      block=self.block_during_ramp.get())
->>>>>>> da651350
 
     def _request_field_change(self, instrument, value):
         """
@@ -736,50 +722,6 @@
 
         return return_value
 
-<<<<<<< HEAD
-    def _set_cartesian(self, values, block=True):
-        x, y, z = values
-        self._set_point.set_vector(x=x, y=y, z=z)
-        self._set_fields(self._set_point.get_components("x", "y", "z"), block=block)
-
-    def _set_x(self, x, block=True):
-        self._set_point.set_component(x=x)
-        self._set_fields(self._set_point.get_components("x", "y", "z"), block=block)
-
-    def _set_y(self, y, block=True):
-        self._set_point.set_component(y=y)
-        self._set_fields(self._set_point.get_components("x", "y", "z"), block=block)
-
-    def _set_z(self, z, block=True):
-        self._set_point.set_component(z=z)
-        self._set_fields(self._set_point.get_components("x", "y", "z"), block=block)
-
-    def _set_spherical(self, values, block=True):
-        r, theta, phi = values
-        self._set_point.set_vector(r=r, theta=theta, phi=phi)
-        self._set_fields(self._set_point.get_components("x", "y", "z"), block=block)
-
-    def _set_r(self, r, block=True):
-        self._set_point.set_component(r=r)
-        self._set_fields(self._set_point.get_components("x", "y", "z"), block=block)
-
-    def _set_theta(self, theta, block=True):
-        self._set_point.set_component(theta=theta)
-        self._set_fields(self._set_point.get_components("x", "y", "z"), block=block)
-
-    def _set_phi(self, phi, block=True):
-        self._set_point.set_component(phi=phi)
-        self._set_fields(self._set_point.get_components("x", "y", "z"), block=block)
-
-    def _set_cylindrical(self, values, block=True):
-        rho, phi, z = values
-        self._set_point.set_vector(rho=rho, phi=phi, z=z)
-        self._set_fields(self._set_point.get_components("x", "y", "z"), block=block)
-
-    def _set_rho(self, rho, block=True):
-        self._set_point.set_component(rho=rho)
-        self._set_fields(self._set_point.get_components("x", "y", "z"), block=block)
-=======
     def _set_setpoints(self, names, values):
 
         kwargs = dict(zip(names, np.atleast_1d(values)))
@@ -796,4 +738,3 @@
         )
 
         self._set_point = set_point
->>>>>>> da651350
