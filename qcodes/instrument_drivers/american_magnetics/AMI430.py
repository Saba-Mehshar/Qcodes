--- conflicted
+++ resolved
@@ -14,18 +14,17 @@
 
 log = logging.getLogger(__name__)
 
-<<<<<<< HEAD
-=======
 CartesianFieldLimitFunction = \
     Callable[[numbers.Real, numbers.Real, numbers.Real], bool]
 
 
->>>>>>> cb473103
 class AMI430Exception(Exception):
     pass
 
+
 class AMI430Warning(UserWarning):
     pass
+
 
 class AMI430SwitchHeater(InstrumentChannel):
     class _Decorators:
@@ -37,47 +36,49 @@
                 return f(self, *args, **kwargs)
             return check_enabled_decorator
 
-    def __init__(self, parent: 'AMI430'):
+    def __init__(self, parent: 'AMI430') -> None:
         super().__init__(parent, "SwitchHeater")
 
         # Add state parameters
         self.add_parameter('enabled',
-                    label='Switch Heater Enabled',
-                    get_cmd=self.check_enabled,
-                    set_cmd=lambda x: self.enable() if x else self.disable(),
-                    vals=Bool())
+                           label='Switch Heater Enabled',
+                           get_cmd=self.check_enabled,
+                           set_cmd=lambda x: (self.enable() if x
+                                              else self.disable()),
+                           vals=Bool())
         self.add_parameter('state',
-                    label='Switch Heater On',
-                    get_cmd=self.check_state,
-                    set_cmd=lambda x: self.on() if x else self.off(),
-                    vals=Bool())
+                           label='Switch Heater On',
+                           get_cmd=self.check_state,
+                           set_cmd=lambda x: (self.on() if x
+                                              else self.off()),
+                           vals=Bool())
         self.add_parameter('in_persistent_mode',
-                    label='Persistent Mode',
-                    get_cmd="PERS?",
-                    val_mapping={True: 1, False: 0})
+                           label='Persistent Mode',
+                           get_cmd="PERS?",
+                           val_mapping={True: 1, False: 0})
 
         # Configuration Parameters
         self.add_parameter('current',
-                    label='Switch Heater Current',
-                    unit='mA',
-                    get_cmd='PS:CURR?',
-                    get_parser=float,
-                    set_cmd='CONF:PS:CURR {}',
-                    vals=Numbers(0, 125))
+                           label='Switch Heater Current',
+                           unit='mA',
+                           get_cmd='PS:CURR?',
+                           get_parser=float,
+                           set_cmd='CONF:PS:CURR {}',
+                           vals=Numbers(0, 125))
         self.add_parameter('heat_time',
-                    label='Heating Time',
-                    unit='s',
-                    get_cmd='PS:HTIME?',
-                    get_parser=int,
-                    set_cmd='CONF:PS:HTIME {}',
-                    vals=Ints(5, 120))
+                           label='Heating Time',
+                           unit='s',
+                           get_cmd='PS:HTIME?',
+                           get_parser=int,
+                           set_cmd='CONF:PS:HTIME {}',
+                           vals=Ints(5, 120))
         self.add_parameter('cool_time',
-                    label='Cooling Time',
-                    unit='s',
-                    get_cmd='PS:CTIME?',
-                    get_parser=int,
-                    set_cmd='CONF:PS:CTIME {}',
-                    vals=Ints(5, 3600))
+                           label='Cooling Time',
+                           unit='s',
+                           get_cmd='PS:CTIME?',
+                           get_parser=int,
+                           set_cmd='CONF:PS:CTIME {}',
+                           vals=Ints(5, 3600))
 
     def disable(self):
         """Turn measurement off"""
@@ -97,14 +98,17 @@
         self.write("PS 1")
         while self._parent.ramping_state() == "heating switch":
             self._parent._sleep(0.5)
+
     @_Decorators.check_enabled
     def off(self):
         self.write("PS 0")
         while self._parent.ramping_state() == "cooling switch":
             self._parent._sleep(0.5)
+
     @_Decorators.check_enabled
     def check_state(self):
         return bool(self.ask("PS?").strip())
+
 
 class AMI430(IPInstrument):
     """
@@ -126,12 +130,13 @@
 
     def __init__(self, name, address=None, port=None,
                  reset=False, terminator='\r\n',
-                 current_ramp_limit=None, **kwargs):
+                 current_ramp_limit=None, has_current_rating=False,
+                 **kwargs):
 
         super().__init__(name, address, port, terminator=terminator,
                          write_confirmation=False, **kwargs)
         self._parent_instrument = None
-        self._blocking_on_ramp = True
+        self.has_current_rating = has_current_rating
 
         # Add reset function
         self.add_function('reset', call_cmd='*RST')
@@ -140,79 +145,101 @@
 
         # Add parameters setting instrument units
         self.add_parameter("ramp_rate_units",
-                            get_cmd='RAMP:RATE:UNITS?',
-                            set_cmd=lambda units: self._update_units(ramp_rate_units=units),
-                            val_mapping={'seconds': 0,
-                                         'minutes': 1})
+                           get_cmd='RAMP:RATE:UNITS?',
+                           set_cmd=(lambda units:
+                                    self._update_units(ramp_rate_units=units)),
+                           val_mapping={'seconds': 0,
+                                        'minutes': 1})
         self.add_parameter('field_units',
-                            get_cmd='FIELD:UNITS?',
-                            set_cmd=lambda units: self._update_units(field_units=units),
-                            val_mapping={'kilogauss': 0,
-                                         'tesla': 1})
+                           get_cmd='FIELD:UNITS?',
+                           set_cmd=(lambda units:
+                                    self._update_units(field_units=units)),
+                           val_mapping={'kilogauss': 0,
+                                        'tesla': 1})
 
         # Set programatic safety limits
         self.add_parameter('current_ramp_limit',
-                            get_cmd=lambda: self._current_ramp_limit,
-                            set_cmd=self._update_ramp_rate_limit,
-                            unit="A/s")
+                           get_cmd=lambda: self._current_ramp_limit,
+                           set_cmd=self._update_ramp_rate_limit,
+                           unit="A/s")
         self.add_parameter('field_ramp_limit',
-                            get_cmd=lambda: self.current_ramp_limit(),
-                            set_cmd=lambda x: self.current_ramp_limit(x),
-                            scale=1/float(self.ask("COIL?")),
-                            unit="T/s")
+                           get_cmd=lambda: self.current_ramp_limit(),
+                           set_cmd=lambda x: self.current_ramp_limit(x),
+                           scale=1/float(self.ask("COIL?")),
+                           unit="T/s")
         if current_ramp_limit is None:
-            self._update_ramp_rate_limit(AMI430._DEFAULT_CURRENT_RAMP_LIMIT, update=False)
+            self._update_ramp_rate_limit(AMI430._DEFAULT_CURRENT_RAMP_LIMIT,
+                                         update=False)
         else:
             self._update_ramp_rate_limit(current_ramp_limit, update=False)
 
         # Add solenoid parameters
         self.add_parameter('coil_constant',
-                            get_cmd=self._update_coil_constant,
-                            set_cmd=self._update_coil_constant,
-                            vals=Numbers(0.001, 999.99999))
-        self.add_parameter('current_rating',
-                            get_cmd="CURR:RATING?",
-                            get_parser=float,
-                            set_cmd="CONF:CURR:RATING {}",
-                            unit="A",
-                            vals=Numbers(0.001, 9999.9999))
-        self.add_parameter('field_rating',
-                            get_cmd=lambda: self.current_rating(),
-                            set_cmd=lambda x: self.current_rating(x),
-                            scale=1/float(self.ask("COIL?")))
+                           get_cmd=self._update_coil_constant,
+                           set_cmd=self._update_coil_constant,
+                           vals=Numbers(0.001, 999.99999))
+
+        # TODO: Not all AMI430s expose this setting. Currently, we
+        # don't know why, but this most likely a firmware version issue,
+        # so eventually the following condition will be smth like
+        # if firmware_version > XX
+        if has_current_rating:
+            self.add_parameter('current_rating',
+                               get_cmd="CURR:RATING?",
+                               get_parser=float,
+                               set_cmd="CONF:CURR:RATING {}",
+                               unit="A",
+                               vals=Numbers(0.001, 9999.9999))
+
+            self.add_parameter('field_rating',
+                               get_cmd=lambda: self.current_rating(),
+                               set_cmd=lambda x: self.current_rating(x),
+                               scale=1/float(self.ask("COIL?")))
+
+        self.add_parameter('current_limit',
+                           unit="A",
+                           set_cmd="CONF:CURR:LIMIT {}",
+                           get_cmd='CURR:LIMIT?',
+                           get_parser=float,
+                           vals=Numbers(0, 80))  # what are good numbers here?
+
+        self.add_parameter('field_limit',
+                           set_cmd=self.current_limit.set,
+                           get_cmd=self.current_limit.get,
+                           scale=1/float(self.ask("COIL?")))
 
         # Add current solenoid parameters
         # Note that field is validated in set_field
         self.add_parameter('field',
-                            get_cmd='FIELD:MAG?',
-                            get_parser=float,
-                            set_cmd=self.set_field)
+                           get_cmd='FIELD:MAG?',
+                           get_parser=float,
+                           set_cmd=self.set_field)
         self.add_parameter('ramp_rate',
-                            get_cmd=self._get_ramp_rate,
-                            set_cmd=self._set_ramp_rate)
+                           get_cmd=self._get_ramp_rate,
+                           set_cmd=self._set_ramp_rate)
         self.add_parameter('setpoint',
-                            get_cmd='FIELD:TARG?',
-                            get_parser=float)
+                           get_cmd='FIELD:TARG?',
+                           get_parser=float)
         self.add_parameter('is_quenched',
-                            get_cmd='QU?',
-                            val_mapping={True: 1, False: 0})
+                           get_cmd='QU?',
+                           val_mapping={True: 1, False: 0})
         self.add_function('reset_quench', call_cmd='QU 0')
         self.add_function('set_quenched', call_cmd='QU 1')
         self.add_parameter('ramping_state',
-                            get_cmd='STATE?',
-                            get_parser=int,
-                            val_mapping={
-                                'ramping': 1,
-                                'holding': 2,
-                                'paused': 3,
-                                'manual up': 4,
-                                'manual down': 5,
-                                'zeroing current': 6,
-                                'quench detected': 7,
-                                'at zero current': 8,
-                                'heating switch': 9,
-                                'cooling switch': 10,
-                            })
+                           get_cmd='STATE?',
+                           get_parser=int,
+                           val_mapping={
+                               'ramping': 1,
+                               'holding': 2,
+                               'paused': 3,
+                               'manual up': 4,
+                               'manual down': 5,
+                               'zeroing current': 6,
+                               'quench detected': 7,
+                               'at zero current': 8,
+                               'heating switch': 9,
+                               'cooling switch': 10,
+                           })
 
         # Add persistent switch
         switch_heater = AMI430SwitchHeater(self)
@@ -278,9 +305,10 @@
                 checks.
         """
         # Check we aren't violating field limits
-        if np.abs(value) > self.field_rating():
+        field_lim = float(self.ask("COIL?"))*self.current_limit()
+        if np.abs(value) > field_lim:
             msg = 'Aborted _set_field; {} is higher than limit of {}'
-            raise ValueError(msg.format(value, self.field_rating()))
+            raise ValueError(msg.format(value, field_lim))
 
         # If part of a parent driver, set the value using that driver
         if self._parent_instrument is not None and perform_safety_check:
@@ -321,12 +349,14 @@
     def ramp_to(self, value, block=False):
         """ User accessible method to ramp to field """
         # This function duplicates set_field, let's deprecate it...
-        warn("This method is deprecated. Use set_field with named parameter block=False instead.",
-                DeprecationWarning)
+        warn("This method is deprecated."
+             " Use set_field with named parameter block=False instead.",
+             DeprecationWarning)
         if self._parent_instrument is not None:
             if not block:
                 msg = (": Initiating a blocking instead of non-blocking "
-                    " function because this magnet belongs to a parent driver")
+                       " function because this magnet belongs to a parent "
+                       "driver")
                 logging.warning(__name__ + msg)
 
             self._parent_instrument._request_field_change(self, value)
@@ -360,18 +390,21 @@
     def _update_ramp_rate_limit(self, new_current_rate_limit, update=True):
         """
         Update the maximum current ramp rate
-        The value passed here is scaled by the units set in self.ramp_rate_units
+        The value passed here is scaled by the units set in
+        self.ramp_rate_units
         """
         # Warn if we are going above the default
         warn_level = AMI430._DEFAULT_CURRENT_RAMP_LIMIT
         if new_current_rate_limit > AMI430._DEFAULT_CURRENT_RAMP_LIMIT:
             warning_message = ("Increasing maximum ramp rate: we have a "
                                "default current ramp rate limit of "
-                               "{} {}".format(warn_level, self.current_ramp_limit.unit) +
+                               "{} {}".format(warn_level,
+                                              self.current_ramp_limit.unit) +
                                ". We do not want to ramp faster than a set "
                                "maximum so as to avoid quenching "
                                "the magnet. A value of "
-                               "{} {}".format(warn_level, self.current_ramp_limit.unit) +
+                               "{} {}".format(warn_level,
+                                              self.current_ramp_limit.unit) +
                                " seems like a safe, conservative value for"
                                " any magnet. Change this value at your own "
                                "responsibility after consulting the specs of "
@@ -389,7 +422,8 @@
     def _update_coil_constant(self, new_coil_constant=None):
         """
         Update the coil constant and relevant scaling factors.
-        If new_coil_constant is none, query the coil constant from the instrument
+        If new_coil_constant is none, query the coil constant from the
+        instrument
         """
         # Query coil constant from instrument
         if new_coil_constant is None:
@@ -399,13 +433,9 @@
 
         # Update scaling factors
         self.field_ramp_limit.scale = 1/new_coil_constant
-<<<<<<< HEAD
-        self.field_rating.scale = 1/new_coil_constant
-=======
         self.field_limit.scale = 1/new_coil_constant
         if self.has_current_rating:
             self.field_rating.scale = 1/new_coil_constant
->>>>>>> cb473103
 
         # Return new coil constant
         return new_coil_constant
@@ -429,20 +459,23 @@
 
         # And update all units
         self.coil_constant.unit = "{}/A".format(field_units)
+        self.field_limit.unit = f"{field_units}"
         self.field.unit = "{}".format(field_units)
         self.setpoint.unit = "{}".format(field_units)
         self.ramp_rate.unit = "{}/{}".format(field_units, ramp_rate_units)
         self.current_ramp_limit.unit = "A/{}".format(ramp_rate_units)
-        self.field_ramp_limit.unit = "{}/{}".format(field_units, ramp_rate_units)
+        self.field_ramp_limit.unit = f"{field_units}/{ramp_rate_units}"
 
         # And update scaling factors
-        # Note: we don't update field_ramp_limit scale as it redirects to ramp_rate_limit
-        #       we don't update ramp_rate units as the instrument stores changed units
+        # Note: we don't update field_ramp_limit scale as it redirects
+        #       to ramp_rate_limit we don't update ramp_rate units as
+        #       the instrument stores changed units
         if ramp_rate_units == "min":
             self.current_ramp_limit.scale = 1/60
         else:
             self.current_ramp_limit.scale = 1
         self._update_coil_constant()
+
 
 class AMI430_3D(Instrument):
     def __init__(self, name,
@@ -455,8 +488,12 @@
         if not isinstance(name, str):
             raise ValueError("Name should be a string")
 
-        if not all([isinstance(instrument, AMI430) for instrument in [instrument_x, instrument_y, instrument_z]]):
-            raise ValueError("Instruments need to be instances of the class AMI430")
+        instruments = [instrument_x, instrument_y, instrument_z]
+
+        if not all([isinstance(instrument, AMI430)
+                    for instrument in instruments]):
+            raise ValueError("Instruments need to be instances "
+                             "of the class AMI430")
 
         self._instrument_x = instrument_x
         self._instrument_y = instrument_y
@@ -469,12 +506,8 @@
             # Convertion to float makes related driver logic simpler
             self._field_limit = float(field_limit)
         else:
-<<<<<<< HEAD
-            raise ValueError("field limit should either be a number or an iterable")
-=======
             raise ValueError("field limit should either be a number or "
                              "an iterable of callable field limit functions.")
->>>>>>> cb473103
 
         self._set_point = FieldVector(
             x=self._instrument_x.field(),
@@ -650,7 +683,10 @@
         if isinstance(self._field_limit, float):
             return np.linalg.norm(setpoint_values) < self._field_limit
 
-        return any([limit_function(*setpoint_values) for limit_function in self._field_limit])
+        answer = any([limit_function(*setpoint_values) for
+                      limit_function in self._field_limit])
+
+        return answer
 
     def _adjust_child_instruments(self, values):
         """
@@ -741,8 +777,11 @@
 
         # Convert angles from radians to degrees
         d = dict(zip(names, measured_values))
-        return_value = [d[name] for name in names]  # Do not do "return list(d.values())", because then there is no
-        # guaranty that the order in which the values are returned is the same as the original intention
+        return_value = [d[name] for name in names]
+        # Do not do "return list(d.values())", because then there is
+        # no guarantee that the order in which the values are returned
+        # is the same as the original intention
+
         if len(names) == 1:
             return_value = return_value[0]
 
