--- conflicted
+++ resolved
@@ -376,25 +376,13 @@
         version: Which version to upgrade to. We count from 0. -1 means
           'newest version'
     """
-<<<<<<< HEAD
-    version = NEWEST_VERSION if version == -1 else version
-
-    current_version = get_user_version(conn)
-    if current_version < NEWEST_VERSION:
-        log.info("Commencing database upgrade")
-        for action in UPGRADE_ACTIONS[:version]:
-            action(conn)
-=======
-
-    newest_version = len(_UPGRADE_ACTIONS)
-    version = newest_version if version == -1 else version
+    version = _latest_available_version() if version == -1 else version
 
     current_version = get_user_version(conn)
     if current_version < version:
         log.info("Commencing database upgrade")
         for target_version in sorted(_UPGRADE_ACTIONS)[:version]:
             _UPGRADE_ACTIONS[target_version](conn)
->>>>>>> ffc6f068
 
 
 @upgrader
@@ -715,14 +703,11 @@
             log.debug(f"Upgrade in transition, run number {run_id}: OK")
 
 
-<<<<<<< HEAD
-UPGRADE_ACTIONS = [perform_db_upgrade_0_to_1, perform_db_upgrade_1_to_2,
-                   perform_db_upgrade_2_to_3]
-NEWEST_VERSION = len(UPGRADE_ACTIONS)
-
-
-def transaction(conn: ConnectionPlus,
-=======
+def _latest_available_version() -> int:
+    """Return latest available database schema version"""
+    return len(_UPGRADE_ACTIONS)
+
+
 def get_db_version_and_newest_available_version(path_to_db: str) -> Tuple[int,
                                                                           int]:
     """
@@ -739,11 +724,10 @@
     conn = connect(path_to_db, version=0)
     db_version = get_user_version(conn)
 
-    return (db_version, len(_UPGRADE_ACTIONS))
-
-
-def transaction(conn: SomeConnection,
->>>>>>> ffc6f068
+    return db_version, _latest_available_version()
+
+
+def transaction(conn: ConnectionPlus,
                 sql: str, *args: Any) -> sqlite3.Cursor:
     """Perform a transaction.
     The transaction needs to be committed or rolled back.
