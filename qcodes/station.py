"""
Station objects - collect all the equipment you use to do an experiment.
"""


from contextlib import suppress
from typing import (
    Dict, List, Optional, Sequence, Any, cast, AnyStr, IO)
from functools import partial
import importlib
import logging
import os
from copy import deepcopy, copy
from collections import UserDict
from typing import Union

import qcodes
from qcodes.utils.metadata import Metadatable
from qcodes.utils.helpers import (
    DelegateAttributes, YAML, checked_getattr, get_qcodes_path)
from qcodes.utils.deprecate import issue_deprecation_warning

from qcodes.instrument.base import Instrument, InstrumentBase
from qcodes.instrument.channel import ChannelList
from qcodes.instrument.parameter import (
    Parameter, ManualParameter, StandardParameter,
    DelegateParameter, _BaseParameter)
import qcodes.utils.validators as validators
from qcodes.monitor.monitor import Monitor

from qcodes.actions import _actions_snapshot


log = logging.getLogger(__name__)

PARAMETER_ATTRIBUTES = ['label', 'unit', 'scale', 'inter_delay', 'post_delay',
                        'step', 'offset']


def get_config_enable_forced_reconnect() -> bool:
    return qcodes.config["station"]["enable_forced_reconnect"]


def get_config_default_folder() -> Optional[str]:
    return qcodes.config["station"]["default_folder"]


def get_config_default_file() -> Optional[str]:
    return qcodes.config["station"]["default_file"]


def get_config_use_monitor() -> Optional[str]:
    return qcodes.config["station"]["use_monitor"]


ChannelOrInstrumentBase = Union[InstrumentBase, ChannelList]


class Station(Metadatable, DelegateAttributes):

    """
    A representation of the entire physical setup.

    Lists all the connected Components and the current default
    measurement (a list of actions).

    Args:
        *components (list[Any]): components to add immediately to the
            Station. Can be added later via ``self.add_component``.
        monitor (None): Not implemented, the object that monitors the system
            continuously.
        default (bool): Is this station the default?
        update_snapshot (bool): Immediately update the snapshot of each
            component as it is added to the Station.

    Attributes:
        default (Station): Class attribute to store the default station.
        delegate_attr_dicts (list): A list of names (strings) of dictionaries
            which are (or will be) attributes of ``self``,
            whose keys should be treated as attributes of ``self``.
    """

    default: Optional['Station'] = None

    def __init__(self, *components: Metadatable,
                 config_file: Optional[str] = None,
                 use_monitor: Optional[bool] = None, default: bool = True,
                 update_snapshot: bool = True, **kwargs) -> None:
        super().__init__(**kwargs)

        # when a new station is defined, store it in a class variable
        # so it becomes the globally accessible default station.
        # You can still have multiple stations defined, but to use
        # other than the default one you must specify it explicitly.
        # If for some reason you want this new Station NOT to be the
        # default, just specify default=False
        if default:
            Station.default = self

        self.components: Dict[str, Metadatable] = {}
        for item in components:
            self.add_component(item, update_snapshot=update_snapshot)

        self.use_monitor = use_monitor
        self.config_file = config_file

        self.default_measurement: List[Any] = []
        self._added_methods: List[str] = []
        self._monitor_parameters: List[Parameter] = []

        self.load_config_file(self.config_file)

    def snapshot_base(self, update: bool = True,
                      params_to_skip_update: Optional[Sequence[str]] = None
                      ) -> Dict:
        """
        State of the station as a JSON-compatible dictionary (everything that
        the custom JSON encoder class :class:`qcodes.utils.helpers.NumpyJSONEncoder`
        supports).

        Note: If the station contains an instrument that has already been
        closed, not only will it not be snapshotted, it will also be removed
        from the station during the execution of this function.

        Args:
            update: If ``True``, update the state by querying the
                all the children: f.ex. instruments, parameters,
                components, etc. If ``False``, just use the latest
                values in memory.
            params_to_skip_update: Not used.

        Returns:
            dict: Base snapshot.
        """
        snap = {
            'instruments': {},
            'parameters': {},
            'components': {},
            'default_measurement': _actions_snapshot(
                self.default_measurement, update)
        }

        components_to_remove = []

        for name, itm in self.components.items():
            if isinstance(itm, Instrument):
                # instruments can be closed during the lifetime of the
                # station object, hence this 'if' allows to avoid
                # snapshotting instruments that are already closed
                if Instrument.is_valid(itm):
                    snap['instruments'][name] = itm.snapshot(update=update)
                else:
                    components_to_remove.append(name)
            elif isinstance(itm, (Parameter,
                                  ManualParameter,
                                  StandardParameter
                                  )):
                snap['parameters'][name] = itm.snapshot(update=update)
            else:
                snap['components'][name] = itm.snapshot(update=update)

        for c in components_to_remove:
            self.remove_component(c)

        return snap

    def add_component(self, component: Metadatable, name: str = None,
                      update_snapshot: bool = True) -> str:
        """
        Record one component as part of this Station.

        Args:
            component: Components to add to the Station.
            name: Name of the component.
            update_snapshot: Immediately update the snapshot
                of each component as it is added to the Station.

        Returns:
            str: The name assigned this component, which may have been changed
                to make it unique among previously added components.
        """
        try:
            component.snapshot(update=update_snapshot)
        except:
            pass
        if name is None:
            name = getattr(component, 'name',
                           'component{}'.format(len(self.components)))
        namestr = str(name)
        if namestr in self.components.keys():
            raise RuntimeError(
                f'Cannot add component "{namestr}", because a '
                'component of that name is already registered to the station')
        self.components[namestr] = component
        return namestr

    def remove_component(self, name: str) -> Optional[Metadatable]:
        """
        Remove a component with a given name from this Station.

        Args:
            name: Name of the component.

        Returns:
            The component that has been removed (this behavior is the same as
            for Python dictionaries).

        Raises:
            KeyError: If a component with the given name is not part of this
                station.
        """
        try:
            return self.components.pop(name)
        except KeyError as e:
            if name in str(e):
                raise KeyError(f'Component {name} is not part of the station')
            else:
                raise e

    def set_measurement(self, *actions):
        """
        Save a set ``*actions``` as the default measurement for this Station.

        These actions will be executed by default by a Loop if this is the
        default Station, and any measurements among them can be done once
        by ``.measure``.

        Args:
            *actions: parameters to set as default  measurement
        """
        # Validate now so the user gets an error message ASAP
        # and so we don't accept `Loop` as an action here, where
        # it would cause infinite recursion.
        # We need to import Loop inside here to avoid circular import
        from .loops import Loop
        Loop.validate_actions(*actions)

        self.default_measurement = actions

    def measure(self, *actions):
        """
        Measure the default measurement, or parameters in actions.

        Args:
            *actions: Parameters to mesure.
        """
        if not actions:
            actions = self.default_measurement

        out = []

        # this is a stripped down, uncompiled version of how
        # ActiveLoop handles a set of actions
        # callables (including Wait) return nothing, but can
        # change system state.
        for action in actions:
            if hasattr(action, 'get'):
                out.append(action.get())
            elif callable(action):
                action()

        return out

    # station['someitem'] and station.someitem are both
    # shortcuts to station.components['someitem']
    # (assuming 'someitem' doesn't have another meaning in Station)
    def __getitem__(self, key):
        """Shortcut to components dictionary."""
        return self.components[key]

    delegate_attr_dicts = ['components']

    def close_all_registered_instruments(self) -> None:
        """
        Closes all instruments that are registered to this `Station`
        object by calling the :meth:`.base.Instrument.close`-method on
        each one.
        The instruments will be removed from the station and from the
        QCoDeS monitor.
        """
        for c in tuple(self.components.values()):
            if isinstance(c, Instrument):
                self.close_and_remove_instrument(c)

    def load_config_file(self, filename: Optional[str] = None):
        """
        Loads a configuration from a YAML file. If `filename` is not specified
        the default file name from the qcodes configuration will be used.

        Loading of a configuration will update the snapshot of the station and
        make the instruments described in the config file available for
        instantiation with the :meth:`load_instrument` method.

        Additionally the shortcut methods ``load_<instrument_name>`` will be
        updated.
        """
        def get_config_file_path(
                filename: Optional[str] = None) -> Optional[str]:
            filename = filename or get_config_default_file()
            if filename is None:
                return None
            search_list = [filename]
            if (not os.path.isabs(filename) and
                    get_config_default_folder() is not None):
                config_folder = cast(str, get_config_default_folder())
                search_list += [os.path.join(config_folder, filename)]
            for p in search_list:
                if os.path.isfile(p):
                    return p
            return None

        path = get_config_file_path(filename)
        if path is None:
            if filename is not None:
                raise FileNotFoundError(path)
            else:
                if get_config_default_file() is not None:
                    log.warning(
                        'Could not load default config for Station: \n'
                        f'File {get_config_default_file()} not found. \n'
                        'You can change the default config file in '
                        '`qcodesrc.json`.')
                return

        with open(path, 'r') as f:
            self.load_config(f)

    def load_config(self, config: Union[str, IO[AnyStr]]) -> None:
        """
        Loads a configuration from a supplied string or file/stream handle.

        Loading of a configuration will update the snapshot of the station and
        make the instruments described in the config file available for
        instantiation with the :meth:`load_instrument` method.

        Additionally the shortcut methods ``load_<instrument_name>`` will be
        updated.
        """
        def update_station_configuration_snapshot():
            class StationConfig(UserDict):
                def snapshot(self, update=True):
                    return self

            self.components['config'] = StationConfig(self._config)

        def update_load_instrument_methods():
            #  create shortcut methods to instantiate instruments via
            # `load_<instrument_name>()` so that autocompletion can be used
            # first remove methods that have been added by a previous
            # :meth:`load_config_file` call
            while len(self._added_methods):
                delattr(self, self._added_methods.pop())

            # add shortcut methods
            for instrument_name in self._instrument_config.keys():
                method_name = f'load_{instrument_name}'
                if method_name.isidentifier():
                    setattr(self, method_name, partial(
                        self.load_instrument, identifier=instrument_name))
                    self._added_methods.append(method_name)
                else:
                    log.warning(f'Invalid identifier: ' +
                                f'for the instrument {instrument_name} no ' +
                                f'lazy loading method {method_name} could ' +
                                'be created in the Station.')
        self._config = YAML().load(config)
        self._instrument_config = self._config['instruments']
        update_station_configuration_snapshot()
        update_load_instrument_methods()

    def close_and_remove_instrument(self,
                                    instrument: Union[Instrument, str]
                                    ) -> None:
        """
        Safely close instrument and remove from station and monitor list.
        """
        # remove parameters related to this instrument from the
        # monitor list
        if isinstance(instrument, str):
            instrument = Instrument.find_instrument(instrument)

        self._monitor_parameters = [v for v in self._monitor_parameters
                                    if v.root_instrument is not instrument]
        # remove instrument from station snapshot
        self.remove_component(instrument.name)
        # del will remove weakref and close the instrument
        instrument.close()
        del instrument

    def load_instrument(self, identifier: str,
                        revive_instance: bool = False,
                        **kwargs) -> Instrument:
        """
        Creates an :class:`~.Instrument` instance as described by the
        loaded configuration file.

        Args:
            identifier: The identfying string that is looked up in the yaml
                configuration file, which identifies the instrument to be added.
            revive_instance: If ``True``, try to return an instrument with the
                specified name instead of closing it and creating a new one.
            **kwargs: Additional keyword arguments that get passed on to the
                ``__init__``-method of the instrument to be added.
        """
        # try to revive the instrument
        if revive_instance and Instrument.exist(identifier):
            return Instrument.find_instrument(identifier)

        # load file
        # try to reload file on every call. This makes script execution a
        # little slower but makes the overall workflow more convenient.
        self.load_config_file(self.config_file)

        # load from config
        if identifier not in self._instrument_config.keys():
            raise RuntimeError(f'Instrument {identifier} not found in '
                               'instrument config file')
        instr_cfg = self._instrument_config[identifier]

        # TODO: add validation of config for better verbose errors:

        # check if instrument is already defined and close connection
        if instr_cfg.get('enable_forced_reconnect',
                         get_config_enable_forced_reconnect()):
            with suppress(KeyError):
                self.close_and_remove_instrument(identifier)

        # instantiate instrument
        init_kwargs = instr_cfg.get('init', {})
        # somebody might have a empty init section in the config
        init_kwargs = {} if init_kwargs is None else init_kwargs
        if 'address' in instr_cfg:
            init_kwargs['address'] = instr_cfg['address']
        if 'port' in instr_cfg:
            init_kwargs['port'] = instr_cfg['port']
        # make explicitly passed arguments overide the ones from the config
        # file.
        # We are mutating the dict below
        # so make a copy to ensure that any changes
        # does not leek into the station config object
        # specifically we may be passing non pickleable
        # instrument instances via kwargs
        instr_kwargs = deepcopy(init_kwargs)
        instr_kwargs.update(kwargs)
        name = instr_kwargs.pop('name', identifier)

        if 'driver' in instr_cfg:
            issue_deprecation_warning(
                'use of the "driver"-keyword in the station '
                'configuration file',
                alternative='the "type"-keyword instead, prepending the '
                'driver value'
                ' to it')
            module_name = instr_cfg['driver']
            instr_class_name = instr_cfg['type']
        else:
            module_name = '.'.join(instr_cfg['type'].split('.')[:-1])
            instr_class_name = instr_cfg['type'].split('.')[-1]
        module = importlib.import_module(module_name)
        instr_class = getattr(module, instr_class_name)
        instr = instr_class(name, **instr_kwargs)

        def resolve_instrument_identifier(
            instrument: ChannelOrInstrumentBase,
            identifier: str
        ) -> ChannelOrInstrumentBase:
            """
            Get the instrument or channel_list described by a nested string.

            E.g: 'dac.ch1' will return the instance of ch1.
            """
            try:
                for level in identifier.split('.'):
                    instrument = checked_getattr(
                        instrument, level,
                        (InstrumentBase, ChannelList))
            except TypeError:
                raise RuntimeError(
                    f'Cannot resolve `{level}` in {identifier} to an '
                    f'instrument/channel for base instrument '
                    f'{instrument!r}.')
            return instrument

        def resolve_parameter_identifier(
            instrument: ChannelOrInstrumentBase,
            identifier: str
        ) -> _BaseParameter:
            parts = identifier.split('.')
            if len(parts) > 1:
                instrument = resolve_instrument_identifier(
                    instrument,
                    '.'.join(parts[:-1]))
            try:
                return checked_getattr(instrument, parts[-1], _BaseParameter)
            except TypeError:
                raise RuntimeError(
                    f'Cannot resolve parameter identifier `{identifier}` to '
                    f'a parameter on instrument {instrument!r}.')

        def setup_parameter_from_dict(
<<<<<<< HEAD
            parameter: _BaseParameter,
=======
            instr: InstrumentBase,
            name: str,
>>>>>>> 3867e205
            options: Dict[str, Any]
        ) -> None:
            for attr, val in options.items():
                if attr in PARAMETER_ATTRIBUTES:
                    # set the attributes of the parameter, that map 1 to 1
                    setattr(parameter, attr, val)
                # extra attributes that need parsing
                elif attr == 'limits':
                    if isinstance(val, str):
                        issue_deprecation_warning(
                            ('use of a comma separated string for the limits'
                             'keyword'),
                            alternative='an array like "[lower_lim, upper_lim]"')
                        lower, upper = [float(x) for x in val.split(',')]
                    else:
                        lower, upper = val
                    parameter.vals = validators.Numbers(lower, upper)
                elif attr == 'monitor' and val is True:
                    self._monitor_parameters.append(parameter)
                elif attr == 'alias':
                    setattr(parameter.instrument, val, parameter)
                elif attr == 'initial_value':
                    # skip value attribute so that it gets set last
                    # when everything else has been set up
                    pass
                else:
                    log.warning(f'Attribute {attr} not recognized when '
                                f'instatiating parameter \"{parameter.name}\"')
            if 'initial_value' in options:
                parameter.set(options['initial_value'])

        def add_parameter_from_dict(
            instr: InstrumentBase,
            name: str,
            options: Dict[str, Any]
        ) -> None:
            # keep the original dictionray intact for snapshot
            options = copy(options)
            param_type: type = _BaseParameter
            kwargs = {}
            if 'source' in options:
                param_type = DelegateParameter
                kwargs['source'] = resolve_parameter_identifier(
                    instr.root_instrument,
                    options['source'])
                options.pop('source')
            instr.add_parameter(name, param_type, **kwargs)
            setup_parameter_from_dict(instr.parameters[name], options)

        def update_monitor():
            if ((self.use_monitor is None and get_config_use_monitor())
                    or self.use_monitor):
                # restart Monitor
                Monitor(*self._monitor_parameters)

        for name, options in instr_cfg.get('parameters', {}).items():
            parameter = resolve_parameter_identifier(instr, name)
            setup_parameter_from_dict(parameter, options)
        for name, options in instr_cfg.get('add_parameters', {}).items():
            parts = name.split('.')
            local_instr = instr
            if len(parts) > 1:
                local_instr = resolve_instrument_identifier(
                    local_instr,
                    '.'.join(parts[:-1]))
            add_parameter_from_dict(local_instr, parts[-1], options)
        self.add_component(instr)
        update_monitor()
        return instr<|MERGE_RESOLUTION|>--- conflicted
+++ resolved
@@ -498,12 +498,7 @@
                     f'a parameter on instrument {instrument!r}.')
 
         def setup_parameter_from_dict(
-<<<<<<< HEAD
             parameter: _BaseParameter,
-=======
-            instr: InstrumentBase,
-            name: str,
->>>>>>> 3867e205
             options: Dict[str, Any]
         ) -> None:
             for attr, val in options.items():
