"""
The Parameter module implements Parameter interface
that are the basis of measurements and control within QCoDeS.

Anything that you want to either measure or control within QCoDeS should
satisfy the Parameter interface. Most of the time that is easiest to do
by either using or subclassing one of the classes defined here, but you can
also use any class with the right attributes.

All parameter classes are subclassed from ``._BaseParameter`` (except
CombinedParameter). The _BaseParameter provides functionality that is common
to all parameter types, such as ramping and scaling of values, adding delays
(see documentation for details).

This module defines four classes of parameters as well as some more specialized
ones:

- :class:`.Parameter` is the base class for scalar-valued parameters.
    Two primary ways in which it can be used:

    1. As an :class:`.Instrument` parameter that sends/receives commands.
       Provides a standardized interface to construct strings to pass to the
       :meth:`.Instrument.write` and :meth:`.Instrument.ask` methods
    2. As a variable that stores and returns a value. For instance, for storing
       of values you want to keep track of but cannot set or get electronically.

- :class:`.ParameterWithSetpoints` is intended for array-values parameters.
    This Parameter class is intended for anything where a call to the instrument
    returns an array of values.
    `This notebook <../examples/writing_drivers/Simple-Example-of-ParameterWithSetpoints.ipynb>`_.
    gives more detailed examples of how this parameter can be used.
    :class:`.ParameterWithSetpoints` is supported in a
    :class:`qcodes.dataset.measurements.Measurement` but is not supported by the
    legacy :class:`qcodes.loops.Loop` and :class:`qcodes.measure.Measure`
    measurement types.

- :class:`.ArrayParameter` is an older base class for array-valued parameters.
    For any new driver we strongly recommend using
    :class:`.ParameterWithSetpoints` which is both more flexible and
    significantly easier to use. This Parameter is intended for anything for
    which each ``get`` call returns an array of values that all have the same
    type and meaning. Currently not settable, only gettable. Can be used in a
    :class:`qcodes.dataset.measurements.Measurement`
    as well as in the legacy :class:`qcodes.loops.Loop`
    and :class:`qcodes.measure.Measure` measurements - in which case
    these arrays are nested inside the loop's setpoint array. To use, provide a
    ``get`` method that returns an array or regularly-shaped sequence, and
    describe that array in ``super().__init__``.

- :class:`.MultiParameter` is the base class for multi-valued parameters.
    Currently not settable, only gettable, but can return an arbitrary
    collection of scalar and array values and can be used in
    :class:`qcodes.dataset.measurements.Measurement` as well as the
    legacy :class:`qcodes.loops.Loop` and :class:`qcodes.measure.Measure`
    measurements. To use, provide a ``get`` method
    that returns a sequence of values, and describe those values in
    ``super().__init__``.

"""

# TODO (alexcjohnson) update this with the real duck-typing requirements or
# create an ABC for Parameter and MultiParameter - or just remove this statement
# if everyone is happy to use these classes.

from datetime import datetime, timedelta
from copy import copy
from operator import xor
import time
import logging
import os
import collections
import warnings
import enum
from typing import Optional, Sequence, TYPE_CHECKING, Union, Callable, List, \
    Dict, Any, Sized, Iterable, cast, Type, Tuple
from functools import partial, wraps
import numpy
from qcodes.utils.helpers import abstractmethod

from qcodes.utils.helpers import (permissive_range, is_sequence_of,
                                  DelegateAttributes, full_class, named_repr,
                                  warn_units)
from qcodes.utils.metadata import Metadatable
from qcodes.utils.command import Command
from qcodes.utils.validators import Validator, Ints, Strings, Enum, Arrays
from qcodes.instrument.sweep_values import SweepFixedValues
from qcodes.data.data_array import DataArray

if TYPE_CHECKING:
    from .base import Instrument, InstrumentBase

Number = Union[float, int]
# for now the type the parameter may contain is not restricted at all
ParamDataType = Any


log = logging.getLogger(__name__)


class _SetParamContext:
    """
    This class is returned by the ``set_to`` method of parameters

    Example usage:

    >>> v = dac.voltage()
    >>> with dac.voltage.set_to(-1):
        ...     # Do stuff with the DAC output set to -1 V.
        ...
    >>> assert abs(dac.voltage() - v) <= tolerance

    """
    def __init__(self, parameter):
        self._parameter = parameter
        self._original_value = self._parameter._latest["value"]

    def __enter__(self):
        pass

    def __exit__(self, typ, value, traceback):
        self._parameter.set(self._original_value)


def invert_val_mapping(val_mapping: Dict) -> Dict:
    """Inverts the value mapping dictionary for allowed parameter values"""
    return {v: k for k, v in val_mapping.items()}


class _BaseParameter(Metadatable):
    """
    Shared behavior for all parameters. Not intended to be used
    directly, normally you should use ``Parameter``, ``ArrayParameter``,
    ``MultiParameter``, or ``CombinedParameter``.
    Note that ``CombinedParameter`` is not yet a subclass of ``_BaseParameter``

    Args:
        name: the local name of the parameter. Must be a valid
            identifier, ie no spaces or special characters or starting with a
            number. If this parameter is part of an Instrument or Station,
            this should match how it will be referenced from that parent,
            ie ``instrument.name`` or ``instrument.parameters[name]``

        instrument: the instrument this parameter
            belongs to, if any

        snapshot_get: False prevents any update to the
            parameter during a snapshot, even if the snapshot was called with
            ``update=True``, for example if it takes too long to update.
            Default True.

        snapshot_value (Optional[bool]): False prevents parameter value to be
            stored in the snapshot. Useful if the value is large.

        step (Optional[Union[int, float]]): max increment of parameter value.
            Larger changes are broken into multiple steps this size.
            When combined with delays, this acts as a ramp.

        scale (Optional[float]): Scale to multiply value with before
            performing set. the internally multiplied value is stored in
            `raw_value`. Can account for a voltage divider.

        offset: Compensate for a parameter specific offset. (just as scale)
            get value = raw value - offset.
            set value = argument + offset.
            If offset and scale are used in combination, when getting a value,
            first an offset is added, then the scale is applied.

        inter_delay (Optional[Union[int, float]]): Minimum time (in seconds)
            between successive sets. If the previous set was less than this,
            it will wait until the condition is met.
            Can be set to 0 to go maximum speed with no errors.

        post_delay (Optional[Union[int, float]]): time (in seconds) to wait
            after the *start* of each set, whether part of a sweep or not.
            Can be set to 0 to go maximum speed with no errors.

        val_mapping (Optional[dict]): a bidirectional map data/readable values
            to instrument codes, expressed as a dict:
            ``{data_val: instrument_code}``
            For example, if the instrument uses '0' to mean 1V and '1' to mean
            10V, set val_mapping={1: '0', 10: '1'} and on the user side you
            only see 1 and 10, never the coded '0' and '1'
            If vals is omitted, will also construct a matching Enum validator.
            NOTE: only applies to get if get_cmd is a string, and to set if
            set_cmd is a string.
            You can use ``val_mapping`` with ``get_parser``, in which case
            ``get_parser`` acts on the return value from the instrument first,
            then ``val_mapping`` is applied (in reverse).

        get_parser ( Optional[Callable]): function to transform the response
            from get to the final output value. See also val_mapping

        set_parser (Optional[Callable]): function to transform the input set
            value to an encoded value sent to the instrument.
            See also val_mapping.

        vals (Optional[Validator]): a Validator object for this parameter

        max_val_age (Optional[float]): The max time (in seconds) to trust a
            saved value obtained from get_latest(). If this parameter has not
            been set or measured more recently than this, perform an
            additional measurement.

        metadata (Optional[dict]): extra information to include with the
            JSON snapshot of the parameter
    """

    def __init__(self, name: str,
                 instrument: Optional['Instrument'],
                 snapshot_get: bool=True,
                 metadata: Optional[dict]=None,
                 step: Optional[Number]=None,
                 scale: Optional[Union[Number, Iterable[Number]]]=None,
                 offset: Optional[Union[Number, Iterable[Number]]]=None,
                 inter_delay: Number=0,
                 post_delay: Number=0,
                 val_mapping: Optional[dict]=None,
                 get_parser: Optional[Callable]=None,
                 set_parser: Optional[Callable]=None,
                 snapshot_value: bool=True,
                 max_val_age: Optional[float]=None,
                 vals: Optional[Validator]=None,
                 **kwargs) -> None:
        super().__init__(metadata)
        if not str(name).isidentifier():
            raise ValueError(f"Parameter name must be a valid identifier "
                             f"got {name} which is not. Parameter names "
                             f"cannot start with a number and "
                             f"must not contain spaces or special characters")
        self.name = str(name)
        self.short_name = str(name)
        self._instrument = instrument
        self._snapshot_get = snapshot_get
        self._snapshot_value = snapshot_value

        if not isinstance(vals, (Validator, type(None))):
            raise TypeError('vals must be None or a Validator')
        elif val_mapping is not None:
            vals = Enum(*val_mapping.keys())
        self.vals = vals

        self.step = step
        self.scale = scale
        self.offset = offset
        self.raw_value = None

        self.inter_delay = inter_delay
        self.post_delay = post_delay

        self.val_mapping = val_mapping
        if val_mapping is None:
            self.inverse_val_mapping = None
        else:
            self.inverse_val_mapping = invert_val_mapping(val_mapping)

        self.get_parser = get_parser
        self.set_parser = set_parser

        # record of latest value and when it was set or measured
        # what exactly this means is different for different subclasses
        # but they all use the same attributes so snapshot is consistent.
        self._latest: Dict[str, Optional[Union[ParamDataType, datetime]]] = \
            {'value': None, 'ts': None, 'raw_value': None}
        self.get_latest = GetLatest(self, max_val_age=max_val_age)

        if hasattr(self, 'get_raw') and not getattr(self.get_raw, '__qcodes_is_abstract_method__', False):
            self.get = self._wrap_get(self.get_raw)
        elif hasattr(self, 'get'):
            warnings.warn(f'Wrapping get method of parameter: {self.full_name},'
                          f' original get method will not '
                          f'be directly accessible. It is recommended to '
                          f'define get_raw in your subclass instead. '
                          f'Overwriting get will be an error in the future.')
            self.get = self._wrap_get(self.get)
        if hasattr(self, 'set_raw') and not getattr(self.set_raw, '__qcodes_is_abstract_method__', False):
            self.set = self._wrap_set(self.set_raw)
        elif hasattr(self, 'set'):
            warnings.warn(f'Wrapping set method of parameter: {self.full_name}, '
                          f'original set method will not '
                          f'be directly accessible. It is recommended to '
                          f'define set_raw in your subclass instead. '
                          f'Overwriting set will be an error in the future.')
            self.set = self._wrap_set(self.set)

        # subclasses should extend this list with extra attributes they
        # want automatically included in the snapshot
        self._meta_attrs = ['name', 'instrument', 'step', 'scale', 'offset',
                            'inter_delay', 'post_delay', 'val_mapping', 'vals']

        # Specify time of last set operation, used when comparing to delay to
        # check if additional waiting time is needed before next set
        self._t_last_set = time.perf_counter()
        # should we call validate when getting data. default to False
        # intended to be changed in a subclass if you want the subclass
        # to perform a validation on get
        self._validate_on_get = False

    @abstractmethod
    def get_raw(self):
        """
        ``get_raw`` is called to perform the actual data acquisition from the
        instrument. This method should either be overwritten to perform the
        desired operation or alternatively for :class:`.Parameter` a
        suitable method is automatically generated if ``get_cmd`` is supplied
        to the parameter constructor.
        The method is automatically wrapped to
        provide a ``get`` method on the parameter instance.
        """
        raise NotImplementedError

    @abstractmethod
    def set_raw(self, value):
        """
        ``set_raw`` is called to perform the actual setting of a parameter on
        the instrument. This method should either be overwritten to perform the
        desired operation or alternatively for :class:`.Parameter` a
        suitable method is automatically generated if ``set_cmd`` is supplied
        to the parameter constructor.
        The method is automatically wrapped to
        provide a ``set`` method on the parameter instance.
        """
        raise NotImplementedError

    def __str__(self) -> str:
        """Include the instrument name with the Parameter name if possible."""
        inst_name = getattr(self._instrument, 'name', '')
        if inst_name:
            return '{}_{}'.format(inst_name, self.name)
        else:
            return self.name

    def __repr__(self) -> str:
        return named_repr(self)

    def __call__(self, *args, **kwargs):
        if len(args) == 0:
            if hasattr(self, 'get'):
                return self.get()
            else:
                raise NotImplementedError('no get cmd found in' +
                                          ' Parameter {}'.format(self.name))
        else:
            if hasattr(self, 'set'):
                self.set(*args, **kwargs)
            else:
                raise NotImplementedError('no set cmd found in' +
                                          ' Parameter {}'.format(self.name))

    def snapshot_base(self, update: bool = False,
                      params_to_skip_update: Sequence[str] = None) -> \
            Dict[str, Any]:
        """
        State of the parameter as a JSON-compatible dict.

        Args:
            update (bool): If True, update the state by calling
                parameter.get().
                If False, just use the latest values in memory.
            params_to_skip_update: No effect but may be passed from super Class:

        Returns:
            dict: base snapshot
        """

        if hasattr(self, 'get') and self._snapshot_get \
                and self._snapshot_value and update:
            self.get()

        state = copy(self._latest) # type: Dict[str, Any]
        state['__class__'] = full_class(self)
        state['full_name'] = str(self)

        if not self._snapshot_value:
            state.pop('value')
            state.pop('raw_value', None)

        if isinstance(state['ts'], datetime):
            dttime = state['ts'] # type: datetime
            state['ts'] = dttime.strftime('%Y-%m-%d %H:%M:%S')

        for attr in set(self._meta_attrs):
            if attr == 'instrument' and self._instrument:
                state.update({
                    'instrument': full_class(self._instrument),
                    'instrument_name': self._instrument.name
                })
            else:
                val = getattr(self, attr, None)
                if val is not None:
                    attr_strip = attr.lstrip('_')  # strip leading underscores
                    if isinstance(val, Validator):
                        state[attr_strip] = repr(val)
                    else:
                        state[attr_strip] = val

        return state

    def _save_val(self, value: ParamDataType, validate: bool = False) -> None:
        """
        Update latest
        """
        if validate:
            self.validate(value)
        if (self.get_parser is None and
                self.set_parser is None and
                self.val_mapping is None and
                self.scale is None and
                self.offset is None):
            self.raw_value = value
        self._latest = {'value': value, 'ts': datetime.now(),
                        'raw_value': self.raw_value}

    def _wrap_get(self, get_function: Callable[..., ParamDataType]) ->\
            Callable[..., ParamDataType]:
        @wraps(get_function)
        def get_wrapper(*args: Any, **kwargs: Any) -> ParamDataType:
            try:
                # There might be cases where a .get also has args/kwargs
                value = get_function(*args, **kwargs)
                self.raw_value = value

                if self.get_parser is not None:
                    value = self.get_parser(value)

                # apply offset first (native scale)
                if self.offset is not None:
                    # offset values
                    if isinstance(self.offset, collections.abc.Iterable):
                        # offset contains multiple elements, one for each value
                        value = tuple(val - offset for val, offset
                                      in zip(value, self.offset))
                    elif isinstance(value, collections.abc.Iterable):
                        # Use single offset for all values
                        value = tuple(val - self.offset for val in value)
                    else:
                        value -= self.offset

                # scale second
                if self.scale is not None:
                    # Scale values
                    if isinstance(self.scale, collections.abc.Iterable):
                        # Scale contains multiple elements, one for each value
                        value = tuple(val / scale for val, scale
                                      in zip(value, self.scale))
                    elif isinstance(value, collections.abc.Iterable):
                        # Use single scale for all values
                        value = tuple(val / self.scale for val in value)
                    else:
                        value /= self.scale

                if self.inverse_val_mapping is not None:
                    if value in self.inverse_val_mapping:
                        value = self.inverse_val_mapping[value]
                    else:
                        try:
                            value = self.inverse_val_mapping[int(value)]
                        except (ValueError, KeyError):
                            raise KeyError("'{}' not in val_mapping".format(value))
                self._save_val(value, validate=self._validate_on_get)
                return value
            except Exception as e:
                e.args = e.args + ('getting {}'.format(self),)
                raise e

        return get_wrapper

    def _wrap_set(self, set_function: Callable[..., None]) -> \
            Callable[..., None]:
        @wraps(set_function)
        def set_wrapper(value: ParamDataType, **kwargs: Any) -> None:
            try:
                self.validate(value)

                # In some cases intermediate sweep values must be used.
                # Unless `self.step` is defined, get_sweep_values will return
                # a list containing only `value`.
                steps = self.get_ramp_values(value, step=self.step)

                for step_index, val_step in enumerate(steps):
                    # even if the final value is valid we may be generating
                    # steps that are not so validate them too
                    self.validate(val_step)
                    if self.val_mapping is not None:
                        # Convert set values using val_mapping dictionary
                        raw_value = self.val_mapping[val_step]
                    else:
                        raw_value = val_step

                    # transverse transformation in reverse order as compared to
                    # getter:
                    # apply scale first
                    if self.scale is not None:
                        if isinstance(self.scale, collections.abc.Iterable):
                            # Scale contains multiple elements, one for each value
                            raw_value = tuple(val * scale for val, scale
                                              in zip(raw_value, self.scale))
                        else:
                            # Use single scale for all values
                            raw_value *= self.scale

                    # apply offset next
                    if self.offset is not None:
                        if isinstance(self.offset, collections.abc.Iterable):
                            # offset contains multiple elements, one for each value
                            raw_value = tuple(val + offset for val, offset
                                              in zip(raw_value, self.offset))
                        else:
                            # Use single offset for all values
                            raw_value += self.offset

                    # parser last
                    if self.set_parser is not None:
                        raw_value = self.set_parser(raw_value)

                    # Check if delay between set operations is required
                    t_elapsed = time.perf_counter() - self._t_last_set
                    if t_elapsed < self.inter_delay:
                        # Sleep until time since last set is larger than
                        # self.inter_delay
                        time.sleep(self.inter_delay - t_elapsed)

                    # Start timer to measure execution time of set_function
                    t0 = time.perf_counter()

                    set_function(raw_value, **kwargs)
                    self.raw_value = raw_value
                    self._save_val(val_step,
                                   validate=False)

                    # Update last set time (used for calculating delays)
                    self._t_last_set = time.perf_counter()

                    # Check if any delay after setting is required
                    t_elapsed = self._t_last_set - t0
                    if t_elapsed < self.post_delay:
                        # Sleep until total time is larger than self.post_delay
                        time.sleep(self.post_delay - t_elapsed)

            except Exception as e:
                e.args = e.args + ('setting {} to {}'.format(self, value),)
                raise e

        return set_wrapper

    def get_ramp_values(self, value: Union[float, int, Sized],
                        step: Number = None) -> List[Union[float,
                                                           int,
                                                           Sized]]:
        """
        Return values to sweep from current value to target value.
        This method can be overridden to have a custom sweep behaviour.
        It can even be overridden by a generator.

        Args:
            value: target value
            step: maximum step size

        Returns:
            List of stepped values, including target value.
        """
        if step is None:
            return [value]
        else:
            if isinstance(value, collections.abc.Sized) and len(value) > 1:
                raise RuntimeError("Don't know how to step a parameter"
                                   " with more than one value")
            if self.get_latest() is None:
                self.get()
            start_value = self.get_latest()

            if not (isinstance(start_value, (int, float)) and
                    isinstance(value, (int, float))):
                # something weird... parameter is numeric but one of the ends
                # isn't, even though it's valid.
                # probably MultiType with a mix of numeric and non-numeric types
                # just set the endpoint and move on
                log.warning(
                    'cannot sweep %s from %r to %r - jumping.',
                                self.name, start_value, value)
                return []

            # drop the initial value, we're already there
            return permissive_range(start_value, value, step)[1:] + [value]

    def validate(self, value: ParamDataType) -> None:
        """
        Validate the value supplied.

        Args:
            value: value to validate

        Raises:
            TypeError: If the value is of the wrong type.
            ValueError: If the value is outside the bounds specified by the
               validator.
        """
        if self._instrument:
            context = (getattr(self._instrument, 'name', '') or
                       str(self._instrument.__class__)) + '.' + self.name
        else:
            context = self.name
        if self.vals is not None:
            self.vals.validate(value, 'Parameter: ' + context)

    @property
    def step(self) -> Optional[Number]:
        """
        Stepsize that this Parameter uses during set operation.
        Stepsize must be a positive number or None.
        If step is a positive number, this is the maximum value change
        allowed in one hardware call, so a single set can result in many
        calls to the hardware if the starting value is far from the target.
        If step is None stepping will not be used.

        :getter: Returns the current stepsize.
        :setter: Sets the value of the step.

        Raises:
            TypeError: if step is set to not numeric or None
            ValueError: if step is set to negative
            TypeError:  if step is set to not integer or None for an integer parameter
            TypeError: if step is set to not a number on None
        """
        return self._step

    @step.setter
    def step(self, step: Optional[Number]):
        """
        Configure whether this Parameter uses steps during set operations.
        If step is a positive number, this is the maximum value change
        allowed in one hardware call, so a single set can result in many
        calls to the hardware if the starting value is far from the target.
        If step is None stepping will not be used.

        Args:
            step: A positive number or None, the largest change
                allowed in one call. All but the final change will attempt to
                change by +/- step exactly

        Raises:
            TypeError: if step is not numeric or None
            ValueError: if step is negative
            TypeError:  if step is not integer or None for an integer parameter
            TypeError: if step is not a number on None
        """
        if step is None:
            self._step: Optional[Number] = step
        elif not getattr(self.vals, 'is_numeric', True):
            raise TypeError('you can only step numeric parameters')
        elif not isinstance(step, (int, float)):
            raise TypeError('step must be a number')
        elif step == 0:
            self._step = None
        elif step <= 0:
            raise ValueError('step must be positive')
        elif isinstance(self.vals, Ints) and not isinstance(step, int):
            raise TypeError('step must be a positive int for an Ints parameter')
        else:
            self._step = step

    @property
    def post_delay(self) -> Number:
        """Delay time after *start* of set operation, for each set"""
        return self._post_delay

    @post_delay.setter
    def post_delay(self, post_delay: Number) -> None:
        """
        Configure this parameter with a delay after the *start* of every set
        operation.

        Typically used in conjunction with `step` to create an effective
        ramp rate, but can also be used without a `step` to enforce a delay
        *after* every set. One might think of post_delay as how long a set
        operation is supposed to take. For example, there might be an
        instrument that needs extra time after setting a parameter although
        the command for setting the parameter returns quickly.

        Args:
            post_delay(Union[int, float]): the target time after the *start*
                of a set operation. The actual time will not be shorter than
                this, but may be longer if the underlying set call takes longer.

        Raises:
            TypeError: If delay is not int nor float
            ValueError: If delay is negative
        """
        if not isinstance(post_delay, (int, float)):
            raise TypeError(
                'post_delay ({}) must be a number'.format(post_delay))
        if post_delay < 0:
            raise ValueError(
                'post_delay ({}) must not be negative'.format(post_delay))
        self._post_delay = post_delay

    @property
    def inter_delay(self) -> Number:
        """Delay time between consecutive set operations"""
        return self._inter_delay

    @inter_delay.setter
    def inter_delay(self, inter_delay: Number) -> None:
        """
        Configure this parameter with a delay between set operations.

        Typically used in conjunction with `step` to create an effective
        ramp rate, but can also be used without a `step` to enforce a delay
        *between* sets.

        Args:
            inter_delay(Union[int, float]): the minimum time between set calls.
                The actual time will not be shorter than this, but may be longer
                if the underlying set call takes longer.

        Raises:
            TypeError: If delay is not int nor float
            ValueError: If delay is negative
        """
        if not isinstance(inter_delay, (int, float)):
            raise TypeError(
                'inter_delay ({}) must be a number'.format(inter_delay))
        if inter_delay < 0:
            raise ValueError(
                'inter_delay ({}) must not be negative'.format(inter_delay))
        self._inter_delay = inter_delay

    @property
    def full_name(self) -> str:
        """
        Name of the parameter including the name of the instrument and
        submodule that the parameter may be bound to. The names are separated
        by underscores, like this: ``instrument_submodule_parameter``.
        """
        return "_".join(self.name_parts)

    def set_validator(self, vals):
        """
        (Deprecated) Set a validator `vals` for this parameter.

        Deprecated - reassign the `vals` attribute directly instead.

        Args:
            vals (Validator):  validator to set

        """
        warnings.warn(
            "set_validator is deprected use `inst.vals = MyValidator` instead")
        if isinstance(vals, Validator):
            self.vals = vals
        else:
            raise TypeError('vals must be a Validator')

    @property
    def instrument(self) -> Optional['InstrumentBase']:
        """
        Return the first instrument that this parameter is bound to.
        E.g if this is bound to a channel it will return the channel
        and not the instrument that the channel is bound too. Use
        :meth:`root_instrument` to get the real instrument.
        """
        return self._instrument

    @property
    def root_instrument(self) -> Optional['InstrumentBase']:
        """
        Return the fundamental instrument that this parameter belongs too.
        E.g if the parameter is bound to a channel this will return the
        fundamental instrument that that channel belongs to. Use
        :meth:`instrument` to get the channel.
        """
        if self._instrument is not None:
            return self._instrument.root_instrument
        else:
            return None

    def set_to(self, value):
        """
        Use a context manager to temporarily set the value of a parameter to
        a value. Example:

        >>> from qcodes import Parameter
        >>> p = Parameter("p", set_cmd=None, get_cmd=None)
        >>> with p.set_to(3):
        ...    print(f"p value in with block {p.get()}")
        >>> print(f"p value outside with block {p.get()}")
        """
        context_manager = _SetParamContext(self)
        self.set(value)
        return context_manager

    @property
    def name_parts(self) -> List[str]:
        """
        List of the parts that make up the full name of this parameter
        """
        if self.instrument is not None:
            name_parts = getattr(self.instrument, 'name_parts', [])
            if name_parts == []:
                # add fallback for the case where someone has bound
                # the parameter to something that is not an instrument
                # but perhaps it has a name anyway?
                name = getattr(self.instrument, 'name', None)
                if name is not None:
                    name_parts = [name]
        else:
            name_parts = []

        name_parts.append(self.short_name)
        return name_parts


class Parameter(_BaseParameter):
    """
    A parameter that represents a single degree of freedom.
    This is the standard parameter for Instruments, though it can also be
    used as a variable, i.e. storing/retrieving a value, or be subclassed for
    more complex uses.

    By default only gettable, returning its last value.
    This behaviour can be modified in two ways:

    1. Providing a ``get_cmd``/``set_cmd``, which can of the following:

       a. callable, with zero args for get_cmd, one arg for set_cmd
       b. VISA command string
       c. None, in which case it retrieves its last value for ``get_cmd``,
          and stores a value for ``set_cmd``
       d. False, in which case trying to get/set will raise an error.

    2. Creating a subclass with an explicit :meth:`get_raw`/:meth:`set_raw` method.

       This enables more advanced functionality. The :meth:`get_raw` and
       :meth:`set_raw` methods are automatically wrapped to provide ``get`` and
       ``set``.

    Parameters have a ``.get_latest`` method that simply returns the most
    recent set or measured value. This can be called ( ``param.get_latest()`` )
    or used in a ``Loop`` as if it were a (gettable-only) parameter itself:

        ``Loop(...).each(param.get_latest)``


    Args:
        name (str): the local name of the parameter. Should be a valid
            identifier, ie no spaces or special characters. If this parameter
            is part of an Instrument or Station, this is how it will be
            referenced from that parent, ie ``instrument.name`` or
            ``instrument.parameters[name]``

        instrument (Optional[Instrument]): the instrument this parameter
            belongs to, if any

        label (Optional[str]): Normally used as the axis label when this
            parameter is graphed, along with ``unit``.

        unit (Optional[str]): The unit of measure. Use ``''`` for unitless.

        snapshot_get (Optional[bool]): False prevents any update to the
            parameter during a snapshot, even if the snapshot was called with
            ``update=True``, for example if it takes too long to update.
            Default True.

        snapshot_value (Optional[bool]): False prevents parameter value to be
            stored in the snapshot. Useful if the value is large.

        step (Optional[Union[int, float]]): max increment of parameter value.
            Larger changes are broken into multiple steps this size.
            When combined with delays, this acts as a ramp.

        scale (Optional[float]): Scale to multiply value with before
            performing set. the internally multiplied value is stored in
            `raw_value`. Can account for a voltage divider.

        inter_delay (Optional[Union[int, float]]): Minimum time (in seconds)
            between successive sets. If the previous set was less than this,
            it will wait until the condition is met.
            Can be set to 0 to go maximum speed with no errors.

        post_delay (Optional[Union[int, float]]): time (in seconds) to wait
            after the *start* of each set, whether part of a sweep or not.
            Can be set to 0 to go maximum speed with no errors.

        val_mapping (Optional[dict]): a bidirectional map data/readable values
            to instrument codes, expressed as a dict:
            ``{data_val: instrument_code}``
            For example, if the instrument uses '0' to mean 1V and '1' to mean
            10V, set val_mapping={1: '0', 10: '1'} and on the user side you
            only see 1 and 10, never the coded '0' and '1'
            If vals is omitted, will also construct a matching Enum validator.
            NOTE: only applies to get if get_cmd is a string, and to set if
            set_cmd is a string.
            You can use ``val_mapping`` with ``get_parser``, in which case
            ``get_parser`` acts on the return value from the instrument first,
            then ``val_mapping`` is applied (in reverse).

        get_parser (Optional[Callable]): function to transform the response
            from get to the final output value. See also val_mapping

        set_parser (Optional[Callable]): function to transform the input set
            value to an encoded value sent to the instrument.
            See also val_mapping.

        vals (Optional[Validator]): Allowed values for setting this parameter.
            Only relevant if settable. Defaults to ``Numbers()``

        max_val_age (Optional[float]): The max time (in seconds) to trust a
            saved value obtained from get_latest(). If this parameter has not
            been set or measured more recently than this, perform an
            additional measurement.

        docstring (Optional[str]): documentation string for the __doc__
            field of the object. The __doc__ field of the instance is used by
            some help systems, but not all

        metadata (Optional[dict]): extra information to include with the
            JSON snapshot of the parameter

    """

    def __init__(self, name: str,
                 instrument: Optional['Instrument']=None,
                 label: Optional[str]=None,
                 unit: Optional[str]=None,
                 get_cmd: Optional[Union[str, Callable, bool]]=None,
                 set_cmd:  Optional[Union[str, Callable, bool]]=False,
                 initial_value: Optional[Union[float, int, str]]=None,
                 max_val_age: Optional[float]=None,
                 vals: Optional[Validator]=None,
                 docstring: Optional[str]=None,
                 **kwargs) -> None:
        super().__init__(name=name, instrument=instrument, vals=vals, **kwargs)

        # Enable set/get methods from get_cmd/set_cmd if given and
        # no `get`/`set` or `get_raw`/`set_raw` methods have been defined
        # in the scope of this class.
        # (previous call to `super().__init__` wraps existing get_raw/set_raw to
        # get/set methods)
        if not hasattr(self, 'get') and get_cmd is not False:
            if get_cmd is None:
                if max_val_age is not None:
                    raise SyntaxError('Must have get method or specify get_cmd '
                                      'when max_val_age is set')
                self.get_raw = lambda: self._latest['raw_value']
            else:
                exec_str_ask = getattr(instrument, "ask", None) if instrument else None
                self.get_raw = Command(arg_count=0, cmd=get_cmd, exec_str=exec_str_ask)
            self.get = self._wrap_get(self.get_raw)

        if not hasattr(self, 'set') and set_cmd is not False:
            if set_cmd is None:
                self.set_raw = partial(self._save_val, validate=False)# type: Callable
            else:
                exec_str_write = getattr(instrument, "write", None) if instrument else None
                self.set_raw = Command(arg_count=1, cmd=set_cmd, exec_str=exec_str_write)# type: Callable
            self.set = self._wrap_set(self.set_raw)

        self._meta_attrs.extend(['label', 'unit', 'vals'])

        self.label = name if label is None else label
        self.unit = unit if unit is not None else ''

        if initial_value is not None:
            self.set(initial_value)

        # generate default docstring
        self.__doc__ = os.linesep.join((
            'Parameter class:',
            '',
            '* `name` %s' % self.name,
            '* `label` %s' % self.label,
            '* `unit` %s' % self.unit,
            '* `vals` %s' % repr(self.vals)))

        if docstring is not None:
            self.__doc__ = os.linesep.join((
                docstring,
                '',
                self.__doc__))

    def __getitem__(self, keys):
        """
        Slice a Parameter to get a SweepValues object
        to iterate over during a sweep
        """
        return SweepFixedValues(self, keys)

    def increment(self, value):
        """ Increment the parameter with a value

        Args:
            value (float): value to be added to the parameter
        """
        self.set(self.get() + value)

    def sweep(self, start, stop, step=None, num=None):
        """
        Create a collection of parameter values to be iterated over.
        Requires `start` and `stop` and (`step` or `num`)
        The sign of `step` is not relevant.

        Args:
            start (Union[int, float]): The starting value of the sequence.
            stop (Union[int, float]): The end value of the sequence.
            step (Optional[Union[int, float]]):  Spacing between values.
            num (Optional[int]): Number of values to generate.

        Returns:
            SweepFixedValues: collection of parameter values to be
            iterated over

        Examples:
            >>> sweep(0, 10, num=5)
             [0.0, 2.5, 5.0, 7.5, 10.0]
            >>> sweep(5, 10, step=1)
            [5.0, 6.0, 7.0, 8.0, 9.0, 10.0]
            >>> sweep(15, 10.5, step=1.5)
            >[15.0, 13.5, 12.0, 10.5]
        """
        return SweepFixedValues(self, start=start, stop=stop,
                                step=step, num=num)


class ParameterWithSetpoints(Parameter):
    """
    A parameter that has associated setpoints. The setpoints is nothing
    more than a list of other parameters that describe the values, names
    and units of the setpoint axis for this parameter.

    In most cases this will probably be a parameter that returns an array.
    It is expected that the setpoint arrays are 1D arrays such that the
    combined shape of the parameter e.g. if parameter is of shape (m,n)
    `setpoints` is a list of parameters of shape (m,) and (n,)

    In all other ways this is identical to  :class:`Parameter` See the
    documentation of :class:`Parameter` for more details.
    """

    def __init__(self, name: str, *,
                 vals: Validator = None,
                 setpoints: Optional[Sequence[_BaseParameter]] = None,
                 snapshot_get: bool = False,
                 snapshot_value: bool = False,
                 **kwargs) -> None:

        if not isinstance(vals, Arrays):
            raise ValueError(f"A ParameterWithSetpoints must have an Arrays "
                             f"validator got {type(vals)}")
        if vals.shape_unevaluated is None:
            raise RuntimeError("A ParameterWithSetpoints must have a shape "
                               "defined for its validator.")

        super().__init__(name=name, vals=vals, snapshot_get=snapshot_get,
                         snapshot_value=snapshot_value, **kwargs)
        if setpoints is None:
            self.setpoints: Sequence[_BaseParameter] = []
        else:
            self.setpoints = setpoints

        self._validate_on_get = True

    @property
    def setpoints(self) -> Sequence[_BaseParameter]:
        """
        Sequence of parameters to use as setpoints for this parameter.

        :getter: Returns a list of parameters currently used for setpoints.
        :setter: Sets the parameters to be used as setpoints from a sequence.
            The combined shape of the parameters supplied must be consistent
            with the data shape of the data returned from get on the parameter.
        """
        return self._setpoints

    @setpoints.setter
    def setpoints(self, setpoints: Sequence[_BaseParameter]):
        for setpointarray in setpoints:
            if not isinstance(setpointarray, Parameter):
                raise TypeError(f"Setpoints is of type {type(setpointarray)}"
                                f" expcected a QCoDeS parameter")
        self._setpoints = setpoints

    def validate_consistent_shape(self) -> None:
        """
        Verifies that the shape of the Array Validator of the parameter
        is consistent with the Validator of the Setpoints. This requires that
        both the setpoints and the actual parameters have validators
        of type Arrays with a defined shape.
        """

        if not isinstance(self.vals, Arrays):
            raise ValueError(f"Can only validate shapes for parameters "
                             f"with Arrays validator. {self.name} does "
                             f"not have an Arrays validator.")
        output_shape = self.vals.shape_unevaluated
        setpoints_shape_list: List[Optional[Union[int, Callable[[], int]]]] = []
        for sp in self.setpoints:
            if not isinstance(sp.vals, Arrays):
                raise ValueError(f"Can only validate shapes for parameters "
                                 f"with Arrays validator. {sp.name} is "
                                 f"a setpoint vector but does not have an "
                                 f"Arrays validator")
            if sp.vals.shape_unevaluated is not None:
                setpoints_shape_list.extend(sp.vals.shape_unevaluated)
            else:
                setpoints_shape_list.append(sp.vals.shape_unevaluated)
        setpoints_shape = tuple(setpoints_shape_list)

        if output_shape is None:
            raise ValueError(f"Trying to validate shape but parameter "
                             f"{self.name} does not define a shape")
        if None in output_shape or None in setpoints_shape:
            raise ValueError(f"One or more dimensions have unknown shape "
                             f"when comparing output: {output_shape} to "
                             f"setpoints: {setpoints_shape}")

        if output_shape != setpoints_shape:
            raise ValueError(f"Shape of output is not consistent with "
                             f"setpoints. Output is shape {output_shape} and "
                             f"setpoints are shape {setpoints_shape}")
        log.info(f"For parameter {self.full_name} verified "
                 f"that {output_shape} matches {setpoints_shape}")

    def validate(self, value: ParamDataType) -> None:
        """
        Overwrites the standard ``validate`` method to also check the the
        parameter has consistent shape with its setpoints. This only makes
        sense if the parameter has an Arrays
        validator

        Arguments are passed to the super method
        """
        if isinstance(self.vals, Arrays):
            self.validate_consistent_shape()
        super().validate(value)


class ArrayParameter(_BaseParameter):
    """
    A gettable parameter that returns an array of values.
    Not necessarily part of an instrument.

    For new driver we strongly recommend using
    :class:`.ParameterWithSetpoints` which is both more flexible and
    significantly easier to use

    Subclasses should define a ``.get_raw`` method, which returns an array.
    This method is automatically wrapped to provide a ``.get`` method.

    ArrayParameter can be used in both a
    :class:`qcodes.dataset.measurements.Measurement`
    as well as in the legacy :class:`qcodes.loops.Loop`
    and :class:`qcodes.measure.Measure` measurements

    When used in a ``Loop`` or ``Measure`` operation, this will be entered
    into a single ``DataArray``, with extra dimensions added by the ``Loop``.
    The constructor args describe the array we expect from each ``.get`` call
    and how it should be handled.

    For now you must specify upfront the array shape, and this cannot change
    from one call to the next. Later we intend to require only that you specify
    the dimension, and the size of each dimension can vary from call to call.

    Args:
        name (str): the local name of the parameter. Should be a valid
            identifier, ie no spaces or special characters. If this parameter
            is part of an Instrument or Station, this is how it will be
            referenced from that parent, ie ``instrument.name`` or
            ``instrument.parameters[name]``

        shape (Tuple[int]): The shape (as used in numpy arrays) of the array
            to expect. Scalars should be denoted by (), 1D arrays as (n,),
            2D arrays as (n, m), etc.

        instrument (Optional[Instrument]): the instrument this parameter
            belongs to, if any

        label (Optional[str]): Normally used as the axis label when this
            parameter is graphed, along with ``unit``.

        unit (Optional[str]): The unit of measure. Use ``''`` for unitless.

        setpoints (Optional[Tuple[array]]):
            ``array`` can be a DataArray, numpy.ndarray, or sequence.
            The setpoints for each dimension of the returned array. An
            N-dimension item should have N setpoint arrays, where the first is
            1D, the second 2D, etc.
            If omitted for any or all items, defaults to integers from zero in
            each respective direction.
            Note: if the setpoints will be different each measurement, leave
            this out and return the setpoints (with extra names) in ``.get``.

        setpoint_names (Optional[Tuple[str]]): one identifier (like
            ``name``) per setpoint array. Ignored if a setpoint is a
            DataArray, which already has a name.

        setpoint_labels (Optional[Tuple[str]]): one label (like ``labels``)
            per setpoint array. Ignored if a setpoint is a DataArray, which
            already has a label.

        setpoint_units (Optional[Tuple[str]]): one label (like ``v``)
            per setpoint array. Ignored if a setpoint is a DataArray, which
            already has a unit.

        docstring (Optional[str]): documentation string for the __doc__
            field of the object. The __doc__ field of the instance is used by
            some help systems, but not all

        snapshot_get (bool): Prevent any update to the parameter, for example
            if it takes too long to update. Default True.

        snapshot_value: Should the value of the parameter be stored in the
            snapshot. Unlike Parameter this defaults to False as
            ArrayParameters are potentially huge.

        metadata (Optional[dict]): extra information to include with the
            JSON snapshot of the parameter
    """

    def __init__(self,
                 name: str,
                 shape: Sequence[int],
                 instrument: Optional['Instrument']=None,
                 label: Optional[str]=None,
                 unit: Optional[str]=None,
                 setpoints: Optional[Sequence]=None,
                 setpoint_names: Optional[Sequence[str]]=None,
                 setpoint_labels: Optional[Sequence[str]]=None,
                 setpoint_units: Optional[Sequence[str]]=None,
                 docstring: Optional[str]=None,
                 snapshot_get: bool=True,
                 snapshot_value: bool=False,
                 metadata: Optional[dict]=None) -> None:
        super().__init__(name, instrument, snapshot_get, metadata,
                         snapshot_value=snapshot_value)

        if hasattr(self, 'set'):
            # TODO (alexcjohnson): can we support, ala Combine?
            raise AttributeError('ArrayParameters do not support set '
                                 'at this time.')

        self._meta_attrs.extend(['setpoint_names', 'setpoint_labels',
                                 'setpoint_units', 'label', 'unit'])

        self.label = name if label is None else label
        self.unit = unit if unit is not None else ''

        nt: Type[None] = type(None)

        if not is_sequence_of(shape, int):
            raise ValueError('shapes must be a tuple of ints, not ' +
                             repr(shape))
        self.shape = shape

        # require one setpoint per dimension of shape
        sp_shape = (len(shape),)

        sp_types = (nt, DataArray, collections.abc.Sequence,
                    collections.abc.Iterator, numpy.ndarray)
        if (setpoints is not None and
                not is_sequence_of(setpoints, sp_types, shape=sp_shape)):
            raise ValueError('setpoints must be a tuple of arrays')
        if (setpoint_names is not None and
                not is_sequence_of(setpoint_names, (nt, str), shape=sp_shape)):
            raise ValueError('setpoint_names must be a tuple of strings')
        if (setpoint_labels is not None and
                not is_sequence_of(setpoint_labels, (nt, str),
                                   shape=sp_shape)):
            raise ValueError('setpoint_labels must be a tuple of strings')
        if (setpoint_units is not None and
                not is_sequence_of(setpoint_units, (nt, str),
                                   shape=sp_shape)):
            raise ValueError('setpoint_units must be a tuple of strings')

        self.setpoints = setpoints
        self.setpoint_names = setpoint_names
        self.setpoint_labels = setpoint_labels
        self.setpoint_units = setpoint_units

        self.__doc__ = os.linesep.join((
            'Parameter class:',
            '',
            '* `name` %s' % self.name,
            '* `label` %s' % self.label,
            '* `unit` %s' % self.unit,
            '* `shape` %s' % repr(self.shape)))

        if docstring is not None:
            self.__doc__ = os.linesep.join((
                docstring,
                '',
                self.__doc__))

        if not hasattr(self, 'get') and not hasattr(self, 'set'):
            raise AttributeError('ArrayParameter must have a get, set or both')

    @property
    def setpoint_full_names(self):
        """
        Full names of setpoints including instrument names if available
        """
        if self.setpoint_names is None:
            return None
        # omit the last part of name_parts which is the parameter name
        # and not part of the setpoint names
        inst_name = "_".join(self.name_parts[:-1])
        if inst_name != '':
            spnames = []
            for spname in self.setpoint_names:
                if spname is not None:
                    spnames.append(inst_name + '_' + spname)
                else:
                    spnames.append(None)
            return tuple(spnames)
        else:
            return self.setpoint_names


def _is_nested_sequence_or_none(obj, types, shapes):
    """Validator for MultiParameter setpoints/names/labels"""
    if obj is None:
        return True

    if not is_sequence_of(obj, tuple, shape=(len(shapes),)):
        return False

    for obji, shapei in zip(obj, shapes):
        if not is_sequence_of(obji, types, shape=(len(shapei),)):
            return False

    return True


class MultiParameter(_BaseParameter):
    """
    A gettable parameter that returns multiple values with separate names,
    each of arbitrary shape.
    Not necessarily part of an instrument.

    Subclasses should define a ``.get_raw`` method, which returns a sequence of
    values. This method is automatically wrapped to provide a ``.get`` method.
    When used in a ``Loop`` or ``Measure`` operation, each of these
    values will be entered into a different ``DataArray``. The constructor
    args describe what data we expect from each ``.get`` call and how it
    should be handled. ``.get`` should always return the same number of items,
    and most of the constructor arguments should be tuples of that same length.

    For now you must specify upfront the array shape of each item returned by
    ``.get_raw``, and this cannot change from one call to the next. Later we
    intend to require only that you specify the dimension of each item returned,
    and the size of each dimension can vary from call to call.

    Args:
        name (str): the local name of the whole parameter. Should be a valid
            identifier, ie no spaces or special characters. If this parameter
            is part of an Instrument or Station, this is how it will be
            referenced from that parent, ie ``instrument.name`` or
            ``instrument.parameters[name]``

        names (Tuple[str]): A name for each item returned by a ``.get``
            call. Will be used as the basis of the ``DataArray`` names
            when this parameter is used to create a ``DataSet``.

        shapes (Tuple[Tuple[int]]): The shape (as used in numpy arrays) of
            each item. Scalars should be denoted by (), 1D arrays as (n,),
            2D arrays as (n, m), etc.

        instrument (Optional[Instrument]): the instrument this parameter
            belongs to, if any

        labels (Optional[Tuple[str]]): A label for each item. Normally used
            as the axis label when a component is graphed, along with the
            matching entry from ``units``.

        units (Optional[Tuple[str]]): The unit of measure for each item.
            Use ``''`` or ``None`` for unitless values.

        setpoints (Optional[Tuple[Tuple[array]]]):
            ``array`` can be a DataArray, numpy.ndarray, or sequence.
            The setpoints for each returned array. An N-dimension item should
            have N setpoint arrays, where the first is 1D, the second 2D, etc.
            If omitted for any or all items, defaults to integers from zero in
            each respective direction.
            Note: if the setpoints will be different each measurement, leave
            this out and return the setpoints (with extra names) in ``.get``.

        setpoint_names (Optional[Tuple[Tuple[str]]]): one identifier (like
            ``name``) per setpoint array. Ignored if a setpoint is a
            DataArray, which already has a name.

        setpoint_labels (Optional[Tuple[Tuple[str]]]): one label (like
            ``labels``) per setpoint array. Ignored if a setpoint is a
            DataArray, which already has a label.

        setpoint_units (Optional[Tuple[Tuple[str]]]): one unit (like
            ``V``) per setpoint array. Ignored if a setpoint is a
            DataArray, which already has a unit.

        docstring (Optional[str]): documentation string for the __doc__
            field of the object. The __doc__ field of the instance is used by
            some help systems, but not all

        snapshot_get (bool): Prevent any update to the parameter, for example
            if it takes too long to update. Default True.

        snapshot_value: Should the value of the parameter be stored in the
            snapshot. Unlike Parameter this defaults to False as
            MultiParameters are potentially huge.

        metadata (Optional[dict]): extra information to include with the
            JSON snapshot of the parameter
    """

    def __init__(self,
                 name: str,
                 names: Sequence[str],
                 shapes: Sequence[Sequence[Optional[int]]],
                 instrument: Optional['Instrument']=None,
                 labels: Optional[Sequence[str]]=None,
                 units: Optional[Sequence[str]]=None,
                 setpoints: Optional[Sequence[Sequence]]=None,
                 setpoint_names: Optional[Sequence[Sequence[str]]]=None,
                 setpoint_labels: Optional[Sequence[Sequence[str]]]=None,
                 setpoint_units: Optional[Sequence[Sequence[str]]]=None,
                 docstring: str=None,
                 snapshot_get: bool=True,
                 snapshot_value: bool=False,
                 metadata: Optional[dict]=None) -> None:
        super().__init__(name, instrument, snapshot_get, metadata,
                         snapshot_value=snapshot_value)

        self._meta_attrs.extend(['setpoint_names', 'setpoint_labels',
                                 'setpoint_units', 'names', 'labels', 'units'])

        if not is_sequence_of(names, str):
            raise ValueError('names must be a tuple of strings, not ' +
                             repr(names))

        self.names = names
        self.labels = labels if labels is not None else names
        self.units = units if units is not None else [''] * len(names)

        nt: Type[None] = type(None)

        if (not is_sequence_of(shapes, int, depth=2) or
                len(shapes) != len(names)):
            raise ValueError('shapes must be a tuple of tuples '
                             'of ints, not ' + repr(shapes))
        self.shapes = shapes

        sp_types = (nt, DataArray, collections.abc.Sequence,
                    collections.abc.Iterator, numpy.ndarray)
        if not _is_nested_sequence_or_none(setpoints, sp_types, shapes):
            raise ValueError('setpoints must be a tuple of tuples of arrays')

        if not _is_nested_sequence_or_none(setpoint_names, (nt, str), shapes):
            raise ValueError(
                'setpoint_names must be a tuple of tuples of strings')

        if not _is_nested_sequence_or_none(setpoint_labels, (nt, str), shapes):
            raise ValueError(
                'setpoint_labels must be a tuple of tuples of strings')

        if not _is_nested_sequence_or_none(setpoint_units, (nt, str), shapes):
            raise ValueError(
                'setpoint_units must be a tuple of tuples of strings')

        self.setpoints = setpoints
        self.setpoint_names = setpoint_names
        self.setpoint_labels = setpoint_labels
        self.setpoint_units = setpoint_units

        self.__doc__ = os.linesep.join((
            'MultiParameter class:',
            '',
            '* `name` %s' % self.name,
            '* `names` %s' % ', '.join(self.names),
            '* `labels` %s' % ', '.join(self.labels),
            '* `units` %s' % ', '.join(self.units)))

        if docstring is not None:
            self.__doc__ = os.linesep.join((
                docstring,
                '',
                self.__doc__))

        if not hasattr(self, 'get') and not hasattr(self, 'set'):
            raise AttributeError('MultiParameter must have a get, set or both')

    @property
    def short_names(self):
        """
        short_names is identical to names i.e. the names of the parameter
        parts but does not add the instrument name.

        It exists for consistency with instruments and other parameters.
        """

        return self.names

    @property
    def full_names(self):
        """
        Names of the parameter components including the name of the instrument
        and submodule that the parameter may be bound to. The name parts are
        separated by underscores, like this: ``instrument_submodule_parameter``.
        """
        inst_name = "_".join(self.name_parts[:-1])
        if inst_name != '':
            return [inst_name + '_' + name for name in self.names]
        else:
            return self.names

    @property
    def setpoint_full_names(self):
        """
        Full names of setpoints including instrument names if available
        """
        if self.setpoint_names is None:
            return None
        # omit the last part of name_parts which is the parameter name
        # and not part of the setpoint names
        inst_name = "_".join(self.name_parts[:-1])
        if inst_name != '':
            full_sp_names = []
            for sp_group in self.setpoint_names:
                full_sp_names_subgroupd = []
                for spname in sp_group:
                    if spname is not None:
                        full_sp_names_subgroupd.append(inst_name + '_' + spname)
                    else:
                        full_sp_names_subgroupd.append(None)
                full_sp_names.append(tuple(full_sp_names_subgroupd))

            return tuple(full_sp_names)
        else:
            return self.setpoint_names


class GetLatest(DelegateAttributes):
    """
    Wrapper for a Parameter that just returns the last set or measured value
    stored in the Parameter itself.

    Examples:
        >>> # Can be called:
        >>> param.get_latest()
        >>> # Or used as if it were a gettable-only parameter itself:
        >>> Loop(...).each(param.get_latest)

    Args:
        parameter (Parameter): Parameter to be wrapped

        max_val_age (Optional[int]): The max time (in seconds) to trust a
            saved value obtained from get_latest(). If this parameter has not
            been set or measured more recently than this, perform an
            additional measurement.
    """
    def __init__(self, parameter, max_val_age=None):
        self.parameter = parameter
        self.max_val_age = max_val_age

    delegate_attr_objects = ['parameter']
    omit_delegate_attrs = ['set']

    def get(self):
        """Return latest value if time since get was less than
        `self.max_val_age`, otherwise perform `get()` and return result
        """
        state = self.parameter._latest
        if self.max_val_age is None:
            # Return last value since max_val_age is not specified
            return state['value']
        else:
            oldest_ok_val = datetime.now() - timedelta(seconds=self.max_val_age)
            if state['ts'] is None or state['ts'] < oldest_ok_val:
                # Time of last get exceeds max_val_age seconds, need to
                # perform new .get()
                return self.parameter.get()
            else:
                return state['value']

    def get_timestamp(self) -> datetime:
        """
        Return the age of the latest parameter value.
        """
        state = self.parameter._latest
        return state["ts"]

    def __call__(self):
        return self.get()


def combine(*parameters, name, label=None, unit=None, units=None,
            aggregator=None):
    """
    Combine parameters into one sweepable parameter

    Args:
        *parameters (qcodes.instrument.parameter.Parameter): the parameters to
            combine
        name (str): the name of the paramter
        label (Optional[str]): the label of the combined parameter
        unit (Optional[str]): the unit of the combined parameter
        aggregator (Optional[Callable[list[Any]]]): a function to aggregate
            the set values into one

    A combined parameter sets all the combined parameters at every point of the
    sweep.
    The sets are called in the same order the parameters are, and
    sequantially.
    """
    parameters = list(parameters)
    multi_par = CombinedParameter(parameters, name, label, unit, units,
                                  aggregator)
    return multi_par


class CombinedParameter(Metadatable):
    """ A combined parameter

    Args:
        *parameters (qcodes.instrument.parameter.Parameter): the parameters to
            combine.
        name (str): the name of the parameter
        label (Optional[str]): the label of the combined parameter
        unit (Optional[str]): the unit of the combined parameter
        aggregator (Optional[Callable[list[Any]]]): a function to aggregate
            the set values into one

    A combined parameter sets all the combined parameters at every point of the
    sweep.
    The sets are called in the same order the parameters are, and
    sequentially.
    """

    def __init__(self, parameters: Sequence[Parameter], name: str,
                 label: str = None, unit: str=None, units: str=None,
                 aggregator: Callable=None) -> None:
        super().__init__()
        # TODO(giulioungaretti)temporary hack
        # starthack
        # this is a dummy parameter
        # that mimicks the api that a normal parameter has
        if not name.isidentifier():
            raise ValueError(f"Parameter name must be a valid identifier "
                             f"got {name} which is not. Parameter names "
                             f"cannot start with a number and "
                             f"must not contain spaces or special characters")

        self.parameter = lambda: None
        # mypy will complain that a callable does not have these attributes
        # but you can still create them here.
        self.parameter.full_name = name  # type: ignore
        self.parameter.name = name  # type: ignore
        self.parameter.label = label  # type: ignore

        if units is not None:
            warn_units('CombinedParameter', self)
            if unit is None:
                unit = units
        self.parameter.unit = unit  # type: ignore
        self.setpoints: List[Any] = []
        # endhack
        self.parameters = parameters
        self.sets = [parameter.set for parameter in self.parameters]
        self.dimensionality = len(self.sets)

        if aggregator:
            self.f = aggregator
            setattr(self, 'aggregate', self._aggregate)

    def set(self, index: int):
        """
        Set multiple parameters.

        Args:
            index (int): the index of the setpoints one wants to set

        Returns:
            list: values that where actually set
        """
        values = self.setpoints[index]
        for setFunction, value in zip(self.sets, values):
            setFunction(value)
        return values

    def sweep(self, *array: numpy.ndarray) -> 'CombinedParameter':
        """
        Creates a new combined parameter to be iterated over.
        One can sweep over either:

         - n array of lenght m
         - one nxm array

        where n is the number of combined parameters
        and m is the number of setpoints

        Args:
            *array(numpy.ndarray): array(s) of setopoints

        Returns:
            combined parameter
        """
        # if it's a list of arrays, convert to one array
        if len(array) > 1:
            dim = set([len(a) for a in array])
            if len(dim) != 1:
                raise ValueError('Arrays have different number of setpoints')
            nparray = numpy.array(array).transpose()
        else:
            # cast to array in case users
            # decide to not read docstring
            # and pass a 2d list
            nparray = numpy.array(array[0])
        new = copy(self)
        _error_msg = """ Dimensionality of array does not match\
                        the number of parameter combined. Expected a \
                        {} dimensional array, got a {} dimensional array. \
                        """
        try:
            if nparray.shape[1] != self.dimensionality:
                raise ValueError(_error_msg.format(self.dimensionality,
                                                   nparray.shape[1]))
        except KeyError:
            # this means the array is 1d
            raise ValueError(_error_msg.format(self.dimensionality, 1))

        new.setpoints = nparray.tolist()
        return new

    def _aggregate(self, *vals):
        # check f args
        return self.f(*vals)

    def __iter__(self):
        return iter(range(len(self.setpoints)))

    def __len__(self):
        # dimension of the sweep_values
        # i.e. how many setpoint
        return numpy.shape(self.setpoints)[0]

    def snapshot_base(self, update=False):
        """
        State of the combined parameter as a JSON-compatible dict.

        Args:
            update (bool):

        Returns:
            dict: base snapshot
        """
        meta_data = collections.OrderedDict()
        meta_data['__class__'] = full_class(self)
        meta_data['unit'] = self.parameter.unit
        meta_data['label'] = self.parameter.label
        meta_data['full_name'] = self.parameter.full_name
        meta_data['aggregator'] = repr(getattr(self, 'f', None))
        for param in self.parameters:
            meta_data[str(param)] = param.snapshot()

        return meta_data


class InstrumentRefParameter(Parameter):
    """
    An InstrumentRefParameter

    Args:
        name (str): the name of the parameter that one wants to add.

        instrument (Optional[Instrument]): the "parent" instrument this
            parameter is attached to, if any.

        initial_value (Optional[str]): starting value, may be None even if
            None does not pass the validator. None is only allowed as an
            initial value and cannot be set after initiation.

        **kwargs: Passed to InstrumentRefParameter parent class

    This parameter is useful when one needs a reference to another instrument
    from within an instrument, e.g., when creating a meta instrument that
    sets parameters on instruments it contains.
    """

    def __init__(self, *args, **kwargs):
        kwargs['vals'] = kwargs.get('vals', Strings())
        super().__init__(set_cmd=None, *args, **kwargs)

    # TODO(nulinspiratie) check class works now it's subclassed from Parameter
    def get_instr(self):
        """
        Returns the instance of the instrument with the name equal to the
        value of this parameter.
        """
        ref_instrument_name = self.get()
        # note that _instrument refers to the instrument this parameter belongs
        # to, while the ref_instrument_name is the instrument that is the value
        # of this parameter.
        return self._instrument.find_instrument(ref_instrument_name)


# Deprecated parameters
class StandardParameter(Parameter):
    def __init__(self, name, instrument=None,
                 get_cmd=False, get_parser=None,
                 set_cmd=False, set_parser=None,
                 delay=0, max_delay=None, step=None, max_val_age=3600,
                 vals=None, val_mapping=None, **kwargs):
        super().__init__(name, instrument=instrument,
                         get_cmd=get_cmd, get_parser=get_parser,
                         set_cmd=set_cmd, set_parser=set_parser,
                         post_delay=delay, step=step, max_val_age=max_val_age,
                         vals=vals, val_mapping=val_mapping, **kwargs)
        warnings.warn('`StandardParameter` is deprecated, '
                        'use `Parameter` instead. {}'.format(self))


class ManualParameter(Parameter):
    def __init__(self, name, instrument=None, initial_value=None, **kwargs):
        """
        A simple alias for a parameter that does not have a set or
        a get function. Useful for parameters that do not have a direct
        instrument mapping.
        """
        super().__init__(name=name, instrument=instrument,
                         get_cmd=None, set_cmd=None,
                         initial_value=initial_value, **kwargs)


class ScaledParameter(Parameter):
    """
    Parameter Scaler

    To be used when you use a physical voltage divider or an amplifier to set
    or get a quantity.

    Initialize the parameter by passing the parameter to be measured/set
    and the value of the division OR the gain.

    The scaling value can be either a scalar value or a Qcodes Parameter.

    The parameter scaler acts a your original parameter, but will set the right
    value, and store the gain/division in the metadata.

    Examples:
        Resistive voltage divider
        >>> vd = ScaledParameter(dac.chan0, division = 10)

        Voltage multiplier
        >>> vb = ScaledParameter(dac.chan0, gain = 30, name = 'Vb')

        Transimpedance amplifier
        >>> Id = ScaledParameter(multimeter.amplitude, division = 1e6, name = 'Id', unit = 'A')

    Args:
        output: Physical Parameter that need conversion
        division: the division value
        gain: the gain value
        label: label of this parameter, by default uses 'output' label
            but attaches _amplified or _attenuated depending if gain
            or division has been specified
        name: name of this parameter, by default uses 'output' name
            but attaches _amplified or _attenuated depending if gain
            or division has been specified
        unit: resulting unit. It uses the one of 'output' by default
    """

    class Role(enum.Enum):
        GAIN = enum.auto()
        DIVISION = enum.auto()

    def __init__(self,
                 output: Parameter,
                 division: Union[int, float, Parameter] = None,
                 gain: Union[int, float, Parameter] = None,
                 name: str=None,
                 label: str=None,
                 unit: str=None) -> None:
        # Set the name
        if name:
            self.name = name
        else:
            self.name = "{}_scaled".format(output.name)

        # Set label
        if label:
            self.label = label
        elif name:
            self.label = name
        else:
            self.label = "{}_scaled".format(output.label)

        # Set the unit
        if unit:
            self.unit = unit
        else:
            self.unit = output.unit

        super().__init__(
            name=self.name,
            label=self.label,
            unit=self.unit
            )

        self._wrapped_parameter = output
        self._wrapped_instrument = getattr(output, "_instrument", None)

        # Set the role, either as divider or amplifier
        # Raise an error if nothing is specified
        is_divider = division is not None
        is_amplifier = gain is not None

        if not xor(is_divider, is_amplifier):
            raise ValueError('Provide only division OR gain')

        if is_divider:
            self.role = ScaledParameter.Role.DIVISION
            self._multiplier = division
        elif is_amplifier:
            self.role = ScaledParameter.Role.GAIN
            self._multiplier = gain

        # extend metadata
        self._meta_attrs.extend(["division"])
        self._meta_attrs.extend(["gain"])
        self._meta_attrs.extend(["role"])
        self.metadata['wrapped_parameter'] = self._wrapped_parameter.name
        if self._wrapped_instrument:
            self.metadata['wrapped_instrument'] = getattr(self._wrapped_instrument, "name", None)

    # Internal handling of the multiplier
    # can be either a Parameter or a scalar
    @property
    def _multiplier(self):
        return self._multiplier_parameter

    @_multiplier.setter
    def _multiplier(self, multiplier: Union[int, float, Parameter]):
        if isinstance(multiplier, Parameter):
            self._multiplier_parameter = multiplier
            self.metadata['variable_multiplier'] = self._multiplier_parameter.name
        else:
            self._multiplier_parameter = ManualParameter(
                'multiplier', initial_value=multiplier)
            self.metadata['variable_multiplier'] = False

    # Division of the scaler
    @property
    def division(self):
        if self.role == ScaledParameter.Role.DIVISION:
            return self._multiplier()
        elif self.role == ScaledParameter.Role.GAIN:
            return 1 / self._multiplier()

    @division.setter
    def division(self, division: Union[int, float, Parameter]):
        self.role = ScaledParameter.Role.DIVISION
        self._multiplier = division

    # Gain of the scaler
    @property
    def gain(self):
        if self.role == ScaledParameter.Role.GAIN:
            return self._multiplier()
        elif self.role == ScaledParameter.Role.DIVISION:
            return 1 / self._multiplier()

    @gain.setter
    def gain(self, gain: Union[int, float, Parameter]):
        self.role = ScaledParameter.Role.GAIN
        self._multiplier = gain

    # Getter and setter for the real value
    def get_raw(self) -> Union[int, float]:
        """
        Returns:
            value at which was set at the sample
        """
        if self.role == ScaledParameter.Role.GAIN:
            value = self._wrapped_parameter() * self._multiplier()
        elif self.role == ScaledParameter.Role.DIVISION:
            value = self._wrapped_parameter() / self._multiplier()

        self._save_val(value)
        return value

    @property
    def wrapped_parameter(self) -> Parameter:
        """
        The attached unscaled parameter
        """
        return self._wrapped_parameter

    def get_wrapped_parameter_value(self) -> Union[int, float]:
        """
        Returns:
            value at which the attached parameter is (i.e. does
            not account for the scaling)
        """
        return self._wrapped_parameter.get()

    def set_raw(self, value: Union[int, float]) -> None:
        """
        Set the value on the wrapped parameter, accounting for the scaling
        """
        if self.role == ScaledParameter.Role.GAIN:
            instrument_value = value / self._multiplier()
        elif self.role == ScaledParameter.Role.DIVISION:
            instrument_value = value * self._multiplier()

        # don't leak unknow type
        instrument_value = cast(Union[int, float], instrument_value)

        self._save_val(value)
        self._wrapped_parameter.set(instrument_value)


<<<<<<< HEAD
class DelegateParameter(Parameter):
    """
    The `DelegateParameter` wraps a given `source`-parameter. Setting/getting
    it results in a set/get of the source parameter with the provided
    arguments.

    The reason for using a `DelegateParameter` instead of the source parameter
    is to provide all the functionality of the Parameter base class without
    overwriting properties of the source: for example to set a different
    Scaling factor and unit on the `DelegateParameter` without changing those
    in the source parameter
    """

    def __init__(self, name: str, source: Parameter, *args, **kwargs):
        self.source = source

        for ka, param in zip(('unit', 'label', 'snapshot_value'),
                             ('unit', 'label', '_snapshot_value')):
            kwargs[ka] = kwargs.get(ka, getattr(self._source_parameter, param))

        for cmd in ('set_cmd', 'get_cmd'):
            if cmd in kwargs:
                raise KeyError(f'It is not allowed to set "{cmd}" of a '
                               f'DelegateParameter because the one of the '
                               f'source parameter is supposed to be used.')

        super().__init__(name=name, *args, **kwargs)

    # Disable the warnings until MultiParameter and ArrayParameter have been
    # replaced and name/label/unit can live in _BaseParameter
    # pylint: disable=method-hidden
    def get_raw(self, *args, **kwargs):
        return self.source.get(*args, **kwargs)

    # same as for `get_raw`
    # pylint: disable=method-hidden
    def set_raw(self, *args, **kwargs):
        self.source(*args, **kwargs)

    def snapshot_base(self,
                      update: bool = False,
                      params_to_skip_update: Sequence[str] = None):
        snapshot = super().snapshot_base(
            update=update,
            params_to_skip_update=params_to_skip_update
        )
        snapshot.update(
            {'source_parameter': self._source_parameter.snapshot(update=update)}
        )
        return snapshot
=======
def expand_setpoints_helper(parameter: ParameterWithSetpoints) -> List[
        Tuple[_BaseParameter, numpy.ndarray]]:
    """
    A helper function that takes a :class:`.ParameterWithSetpoints` and
    acquires the parameter along with it's setpoints. The data is returned
    in a format prepared to insert into the dataset.

    Args:
        parameter: A ParameterWithSetpoints to be acquired and expanded

    Returns:
        A list of tuples of parameters and values for the specified parameter
        and its setpoints.
    """
    if not isinstance(parameter, ParameterWithSetpoints):
        raise TypeError(
            f"Expanding setpoints only works for ParameterWithSetpoints. "
            f"Supplied a {type(parameter)}")
    res = []
    setpoint_params = []
    setpoint_data = []
    for setpointparam in parameter.setpoints:
        these_setpoints = setpointparam.get()
        setpoint_params.append(setpointparam)
        setpoint_data.append(these_setpoints)
    output_grids = numpy.meshgrid(*setpoint_data, indexing='ij')
    for param, grid in zip(setpoint_params, output_grids):
        res.append((param, grid))
    res.append((parameter, parameter.get()))
    return res
>>>>>>> b616b55b
<|MERGE_RESOLUTION|>--- conflicted
+++ resolved
@@ -2015,7 +2015,6 @@
         self._wrapped_parameter.set(instrument_value)
 
 
-<<<<<<< HEAD
 class DelegateParameter(Parameter):
     """
     The `DelegateParameter` wraps a given `source`-parameter. Setting/getting
@@ -2066,7 +2065,8 @@
             {'source_parameter': self._source_parameter.snapshot(update=update)}
         )
         return snapshot
-=======
+
+
 def expand_setpoints_helper(parameter: ParameterWithSetpoints) -> List[
         Tuple[_BaseParameter, numpy.ndarray]]:
     """
@@ -2096,5 +2096,4 @@
     for param, grid in zip(setpoint_params, output_grids):
         res.append((param, grid))
     res.append((parameter, parameter.get()))
-    return res
->>>>>>> b616b55b
+    return res